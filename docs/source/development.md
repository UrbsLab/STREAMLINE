# Development Notes
This section summarizes the past, present, and future development of STREAMLINE.

***
## Release History

<<<<<<< HEAD
### Current Release - Beta 0.3.1 (August 25, 2023)
The current version of STREAMLINE is minor update on our previous STREAMLINE project release Beta 0.3.0, 
minor changes have been added to the replication phase to account for a corner cases, and changes in legend ordering in a few plots.

#### Minor Updates
* Added a simple imputation is added in the replication where, where if training data was not imputed as mean impute is used for quantitative features and a mode impute is used for categorical features. Both operations are done feature wise using the pandas `mean()` and `median()` function in `model_replicate.py`.
* The legends in all the plots including the Composite Feature Importance plots are now ordered alphabetically based on the full name of the models.
=======
### Current Release - Beta 0.3.2 (September 13, 2023)
#### Minor Updates
* Fixed command line argument passage for legacy run mode of STREAMLINE
* Updated legacy run mode of STREAMLINE to submit jobs then end the script instead of waiting for those jobs to complete.
* Updated STREAMLINE schematic
* Updated naming of PDF summary file
* Added description of 'checking job status' in documentation.

### Beta 0.3.1 (August 25, 2023)
#### Minor Updates
* Updated the replication phase to handle a special case where no missing value data imputation was conducted for a feature in the training data, but one or more missing values were present for that feature in the replication dataset. Now, when this occurs, a relevant simple imputation strategy is applied to estimate the replication data missing values.  Mean imputation is used for quantitative features, and mode imputation is used for categorical features. Imputation operations are using the pandas `mean()` and `median()` function within `model_replicate.py`.
* The legends in all the plots including the Composite Feature Importance plots are now ordered alphabetically based on the full name of the models.

>>>>>>> 8ca8d902

### Beta 0.3.0 (August 2023)
#### Major Updates
* Extended to be able to run in parallel on 7 different types of HPC clusters using `dask_jobqueue` as documented [here](https://jobqueue.dask.org/en/latest/api.html)
* Extended Phase 1 (previously EDA), to included numerical data encoding, automated data cleaning, feature engineering, and a second round of EDA:
    * Added numerical encoding for any binary, text-valued features, with a map file `Numerical_Encoding_Map.csv` output to document this numerical mapping of original text-values
    * Added [quantitative_feature_path](parameters.md#quantitative-feature_path) parameter in addition to [categorical_feature_path](parameters.md#categorical-feature_path) allowing users to indicate which features to treat as categorical vs. quantitative (or specify one list and all other features will be treated as the other type). New `.csv` output files are also generated to identify what features were treated as one feature type or the other after data processing.
    * Added automated feature engineering of 'missingness' features to evaluate missingness as being predictive (assuming [MNAR](https://en.wikipedia.org/wiki/Missing_data)) along with [featureeng_missingness](parameters.md#featureeng-missingness) parameter to control this function. `Missingness_Engineered_Features.csv` is output to document what features were added to the processed dataset as a result.
    * Added automated cleaning of features with high 'missingness'; with [cleaning_missingness](parameters.md#cleaning-missingness) parameter added to control this function. `Missingness_Feature_Cleaning.csv` is output to document what features were removed from the processed dataset as a result.
    * Added automated cleaning of instances with high 'missingness'; with [cleaning_missingness](parameters.md#cleaning-missingness) parameter added to control this function. 
    * Added automated one-hot-encoding of all numerical and text-valued categorical features (with 3 or more values) so that they will be treated as such throughout all STREAMLINE phases.
    * Added automated cleaning of highly correlated features (one feature randomly removed out of a highly correlated feature pair); with [correlation_removal_threshold](#correlation-removal-threshold) parameter added to control this function. `correlation_feature_cleaning.csv` is output to document what features were removed in this way.
    * Added `DataProcessSummary.csv` output file to document changes in feature, feature type, instance, class, and missing value counts during each new cleaning/engineering step.
    * Added a secondary EDA applied to the processed dataset, saved with separate output files to the 'initial' EDA.
* Adapted the 'replication' phase of STREAMLINE to process the replication data in the same way as the initial 'target dataset' ensuring that the same features are present. This accounts for any new 'as-of-yet' unseen values for categorical features that had previously been one-hot-encoded.
* Added ability to run the whole pipeline as a single command in the different command line run modes (i.e. from the command line locally or on an HPC). This includes the addition of a variety of new command-line specific run parameters.
* Added support for running STREAMLINE from the command line using a configuration file (in addition to commandline parameters)
* Modularize all ML modeling algorithms within classes, which adds the ability for users to (relatively easily) add other scikit-learn-compatible classification modeling algorithms to the STREAMLINE code-base by making a python file in `streamine/models/` based on the base model template. This allows code-savy users to easily add other algorithms we have not yet included, including their own.
* As a demonstration of the ability to add new ML algorithms in this way, we've added Elastic Net (EN) as the 16th ML algorithm included within STREAMLINE.
* Extended Google Colab Notebook to (1) automatically download the latest version of STREAMLINE, (2) offer separate 'Easy' and 'Manual' run modes for users to apply the notebook to their own data, where 'Easy' mode uses a prompt to gather essential run parameter information including a file navigation window to select the target dataset folder, (3) automatically download the output experiment folder and open the PDF summary reports on their screen (with user permission).

#### Minor Updates
* Reverted back to using mean (rather than median) to present and sort model feature importances in plots (which was changed in Beta 0.2.4). This is to prevent confusion when running the notebook demos on the [demonstration datasets](data.md#demonstration-data), where using 3-fold CV yields median = 0 for all decision tree model feature importance scores which confuses picking and sorting the top features for plotting, as well as eliminates decision trees from the composite feature importance plots. We have added a hard-coded option to revert back to median ranking within the `fi_stats()` function within `statistics.py`.
* Updated repository folder hierarchy, filenames, and some outputfile names.
* Updated STREAMLINE phase groupings/numberings.
* Updated the STREAMLINE schematic figure to reflect all major changes and new phase grouping.
* Updated the feature correlation heatmap outputs: (1) color scheme used (for clarity), (2) view the non-redundant triangle vs. the full square (3) scale the feature names to avoid overlap, and don't show names at all when there are a large number of features (such that names would be unreadable)
* Feature correlation results are now also documented within `FeatureCorrelations.csv`.
* Reformatted the PDF output summary files to (1) add and re-organize all run parameters on the first page, (2) indicate the STREAMLINE version on the bottom of the page, and (3) include the new data processing/counts summary.
* Univariate analysis output files now include the test run and test score in addition to p-values.
* Updated the STREAMLINE Jupyter Notebook and other 'Useful Notebooks' to function with this new code framework.
* Created a new `hcc_data_custom.csv` dataset for the demo that adds simulated features and instances to `hcc_data.csv` to explicitly test (and demonstrate the functionality of) the new automatic data cleaning and engineering steps in STREAMLINE phase 1. Similarly created a replication dataset `hcc_data_custom_rep.csv` which adds some noise to `hcc_data_custom.csv` and some other custom additions to demonstrate replication functionality. The code to generate these 'custom' datasets from `hcc_data.csv` are included in the `data` folder as the notebook `Generate_expanded_HCC_Dataset`. 

***
### Beta 0.2.5 (June 24, 2022)
* Added a minor additional catch to prevent statistical comparison results failure under specific situations. (in StatsJob.py and DataCompareJob.py)
* Cleaned up commented out old code

### Beta 0.2.4 (June 15, 2022)
* Fix - Special case when running data with no missing data and imputation was 'True', apply model error when looking for non existent imputation file. Code fixed so that importing imputed file is in try/except loop to prevent fail. Also updated apply model so that both .csv and .txt replication data can be loaded.
* At recommendation of collaborator, switched from mean to median scores for feature importance figures. Also now outputs median algorithm performance summary, and adds median performance to pdf summary. Also now present median values in statistical significance output since this pairs more appropriately with non-parametric statistics than mean and standard deviation.

### Beta 0.2.3 (May 19, 2022)
* Added fixes for (and confirmed functionality of) code to run STREAMLINE serially via the command line (in Linux - does not support Windows command line use).
* This release is considered stable and fully functional based on all tests and user feedback since the alpha release. We will make additional updates as needed for any other reported special case bugs/issues, as well as expand STREAMLINE further in future releases.

### Beta 0.2.2 (May 19, 2022)
This latest Beta update addresses key functionality issues for running STREAMLINE serially from the command line, as well as a number of other minor functionality fixes and improvements.

* Composite FI no longer fails when one algorithm used
* Composite FI plots now support weighting with both balanced accuracy and roc_auc
* Fixed major issues preventing running certain phases of STREAMLINE serially from command line
* Removed 'None' option for max features in feature selection
* Fixed pdf summary page 1 formatting issue
* Updated Optuna optimization for LR to avoid invalid hyperparameter combinations
* Enforced use of Optuna 2.0.0 for generating hyperparameter optimization figure generation, and added try catches to all algorithms so that STREAMLINE does not completely fail when there are lingering issues with Optuna versions in generating these figures.
* Updated notebooks accordingly

### Beta 0.2.1 (May 17, 2022)
* Moved codebase into 'streamline' folder and updated code accordingly
* Updated default run parameters for Optuna
* Identified that STREAMLINE does not guarantee complete replicability (due to Optuna) when parallelized.
* Ensured replicability of cv data following scaling by rounding scaled data to 7 decimal places to avoid float rounding errors beyond the control of random seed fixing.

### Beta 0.2.0 (May 14, 2022)
* After initial alpha testing with colleagues using different platforms and anaconda installations this first beta release of STREAMLINE has been demonstrated functional in all configurations tested. STREAMLINE is ready for external use, but it is still possible that there may be unforeseen issues run using configurations outside of those explicitly tested. Please let us know if you run into issues, noting the run mode, Anaconda version, and errors you are encountering so we can address such issues.

* We plan to continue to expand and improve STREAMLINE, so we recommend users keep an eye out for new releases in the upcoming months, and update to the newest release whenever it's available. After much testing and application this software is believed to be ready for general use. If investigators apply this pipeline to research submitted for publication we ask that they check this repository for the newest STREAMLINE citation reference. We welcome investigators to reach out for assistance in using and interpreting STREAMLINE output in their research. We hope this tool will lead to many new collaborations and opportunities to publish new research.

### Alpha 0.1.3 (May 12, 2022)
* Updated Readme installation instructions and default setting for model feature importance estimation. Code has been tested on the most recent Linux version of Anaconda.

### Alpha 0.1.2 (May 12, 2022)
* Fix for Anaconda version issue regarding scipy in exploratory analysis.

### Alpha 0.1.1 (May 12, 2022)
* Addressed upcoming scipy depreciation warning by replacing scipy.interp() with numpy.interp().

### Alpha Release (May 12, 2022)
* The first stable, bug-tested implementation of STREAMLINE. The bulk of the underlying code is inherited from AutoMLPipe-BC. This version has been demonstrated to operate properly only under the specific version of Anaconda, and the specified versions of other installed packages. It has not yet been tested on any MAC devices, only Windows and Linux.

***
## Planned Improvements

### Known issues
* Repair probable bugs in eLCS and XCS ML modeling algorithms (outside of STREAMLINE). Currently, we have intentionally set both to 'False' by default, so they will not run unless user explicitly turns them on.
* Set up STREAMLINE to be able to run (as an option) through all phases even if some CV model training runs have failed (as an option).
* Optuna currently prevents a guarantee of reproducibility of STREAMLINE when run in parallel, unless the user specifies `None` for the `timeout` parameter. This is explained in the Optuna documentation as an inherent result of running Optuna in parallel, since it is possible for a different optimal configuration to be found if a greater number of optimization trials are completed from one run to the next. We will consider alternative strategies for running STREAMLINE hyperparameter optimization as options in the future.
* Optuna generated visualization of hyper-parameter sweep results fails to operate correctly under certain situations (i.e. for GP most often, and for LR when using a version of Optuna other than 2.0.0)  It looks like Optuna developers intend to fix these issues in the future, and we will update STREAMLINE accordingly when they do.

### Logistical extensions
* Set up code to be run easily on cloud computing options such as AWS, Azure, or Google Cloud.
* Set up option to use STREAMLINE within Docker.

### Capabilities extensions
* Support multiclass and quantitative endpoints (in [development branch](https://github.com/STREAMLINE/tree/dev)): 
    * Requires significant extensions to most phases of the pipeline including exploratory analysis, CV partitioning, feature importance/selection, modeling, statistics analysis, and visualizations
* Shapley value calculation and visualizations
* Create ensemble model from all trained models which can then be evaluated on hold out replication data
* Expand available model visualization opportunities for model interpretation (i.e. Logistic Regression)
* Improve Catboost integration:
    * Allow it to use internal feature importance estimates as an option
    * Give it the list of features to be treated as categorical
* New code providing even more post-run data visualizations and customizations
* Clearly identify which algorithms can be run with missing values present, when user does not wish to apply [`impute_data`](parameters.md#impute-data) (not yet fully tested)
* Create a smarter approach to hyper-parameter optimization: (1) avoid hyperparameter combinations that are invalid (i.e. as seen when using Logistic Regression), (2) intelligently exclude key hyperparameters known to improve overall performance as they get larger, and apply a user defined value for these in the final model training after all other hyperparameters have been optimized (i.e. evolutionary algorithms such as genetic programming and ExSTraCS almost always benefit from larger population sizes and learning cycles. Given that we know these parameters improve performance, including them in hyperparameter optimization only slows down the process with little informational gain)

### Algorithmic extensions
* Refinement of pre-configured ML algorithm hyperparameter options considered using Optuna
* Expanded feature importance estimation algorithm options and improved, more flexible feature selection strategy improving high-order feature interaction detection
* New rule-based machine learning algorithm (in development)
<|MERGE_RESOLUTION|>--- conflicted
+++ resolved
@@ -4,15 +4,6 @@
 ***
 ## Release History
 
-<<<<<<< HEAD
-### Current Release - Beta 0.3.1 (August 25, 2023)
-The current version of STREAMLINE is minor update on our previous STREAMLINE project release Beta 0.3.0, 
-minor changes have been added to the replication phase to account for a corner cases, and changes in legend ordering in a few plots.
-
-#### Minor Updates
-* Added a simple imputation is added in the replication where, where if training data was not imputed as mean impute is used for quantitative features and a mode impute is used for categorical features. Both operations are done feature wise using the pandas `mean()` and `median()` function in `model_replicate.py`.
-* The legends in all the plots including the Composite Feature Importance plots are now ordered alphabetically based on the full name of the models.
-=======
 ### Current Release - Beta 0.3.2 (September 13, 2023)
 #### Minor Updates
 * Fixed command line argument passage for legacy run mode of STREAMLINE
@@ -25,8 +16,6 @@
 #### Minor Updates
 * Updated the replication phase to handle a special case where no missing value data imputation was conducted for a feature in the training data, but one or more missing values were present for that feature in the replication dataset. Now, when this occurs, a relevant simple imputation strategy is applied to estimate the replication data missing values.  Mean imputation is used for quantitative features, and mode imputation is used for categorical features. Imputation operations are using the pandas `mean()` and `median()` function within `model_replicate.py`.
 * The legends in all the plots including the Composite Feature Importance plots are now ordered alphabetically based on the full name of the models.
-
->>>>>>> 8ca8d902
 
 ### Beta 0.3.0 (August 2023)
 #### Major Updates
