<<<<<<< HEAD
[global]
dataset_path = './data/DemoData/'
output_path = 'demo/'
experiment_name = 'demo'
outcome_label = 'Class'
=======
[essential run parameters - preset for included demonstration datasets - phases 1-9]
dataset_path = './data/DemoData'
output_path = 'DemoOutput'
experiment_name = 'demo_experiment'
class_label = 'Class'
>>>>>>> 4b0569f3
instance_label = 'InstanceID'
match_label = None
ignore_features_path = None
categorical_feature_path = ['Gender','Symptoms','Alcohol','Hepatitis B Surface Antigen','Hepatitis B e Antigen','Hepatitis B Core Antibody','Hepatitis C Virus Antibody','Cirrhosis',
                                'Endemic Countries','Smoking','Diabetes','Obesity','Hemochromatosis','Arterial Hypertension','Chronic Renal Insufficiency','Human Immunodeficiency Virus',
                                'Nonalcoholic Steatohepatitis','Esophageal Varices','Splenomegaly','Portal Hypertension','Portal Vein Thrombosis','Liver Metastasis','Radiological Hallmark',
                                'Sim_Cat_2','Sim_Cat_3','Sim_Cat_4','Sim_Text_Cat_2','Sim_Text_Cat_3','Sim_Text_Cat_4']
quantitative_feature_path = ['Age at diagnosis','Grams of Alcohol per day','Packs of cigarets per year', 'Performance Status*', 'Encephalopathy degree*','Ascites degree*',
                                'International Normalised Ratio*','Alpha-Fetoprotein (ng/mL)','Haemoglobin (g/dL)','Mean Corpuscular Volume', 'Leukocytes(G/L)',
                                'Platelets','Albumin (mg/dL)','Total Bilirubin(mg/dL)','Alanine transaminase (U/L)','Aspartate transaminase (U/L)','Gamma glutamyl transferase (U/L)',
                                'Alkaline phosphatase (U/L)', 'Total Proteins (g/dL)', 'Creatinine (mg/dL)','Number of Nodules','Major dimension of nodule (cm)','Direct Bilirubin (mg/dL)',
                                'Iron', 'Oxygen Saturation (%%)','Ferritin (ng/mL)','Sim_Miss_0.6','Sim_Miss_0.7','Sim_Cor_-1.0_A','Sim_Cor_-1.0_B','Sim_Cor_0.9_A', 'Sim_Cor_0.9_B',
                                'Sim_Cor_1.0_A','Sim_Cor_1.0_B']
rep_data_path = './data/DemoRepData'
dataset_for_rep = './data/DemoData/hcc_data_custom.csv'

[essential run parameters - phases to run - phases 1-9]
# If True, automatically runs all phases below up until and including do_report, automatically running 'compare_dataset' only if multiple target datasets included
do_till_report = True

# Individual phases (do_report and do_rep_report are both part of phase 9)
do_eda = False
do_dataprep = False
do_feat_imp = False
do_feat_sel = False
do_model = False
do_stats = False
do_compare_dataset = False
do_report = False
do_replicate = True
do_rep_report = True
do_cleanup = True

[general - phase 1]
cv_partitions = 3
partition_method = 'Stratified'
categorical_cutoff = 10
sig_cutoff = 0.05
random_state = 42

[data processing - phase 1]
exclude_eda_output = None
top_uni_features = 40
featureeng_missingness = 0.5
cleaning_missingness = 0.5
correlation_removal_threshold = 1.0

[imputing and scaling - phase 2]
impute_data = True
scale_data = True
multi_impute = True
overwrite_cv = False

[feature importance estimation - phase 3]
do_mutual_info = True
do_multisurf = True
use_turf = False
turf_pct = 0.5
instance_subset = 2000
n_jobs = 1

[feature selection - phase 4]
filter_poor_features = True
max_features_to_keep = 2000
export_scores = True
top_fi_features = 40
overwrite_cv_feat = True

[modeling - phase 5]
algorithms = ['LR', 'NB', 'DT']
exclude = ['eLCS', 'XCS']
training_subsample = 0
use_uniform_fi = True
primary_metric = 'balanced_accuracy'
metric_direction = 'maximize'
n_trials = 200
timeout = 900
export_hyper_sweep_plots = False
do_lcs_sweep = False
lcs_nu = 1
lcs_iterations = 200000
lcs_n = 2000
lcs_timeout = 1200
model_resubmit = False

[post-analysis - phase 6]
exclude_plots = None
metric_weight = 'balanced_accuracy'
top_model_fi_features = 40

[replication - phase 8]
exclude_rep_plots = None

[cleanup]
del_time = False
del_old_cv = False

[multiprocessing]
run_parallel = True
run_cluster = "LSF"
reserved_memory = 4
queue = 'i2c2_normal'

[logging]
logging_level = 'INFO'
verbose = False<|MERGE_RESOLUTION|>--- conflicted
+++ resolved
@@ -1,16 +1,8 @@
-<<<<<<< HEAD
 [global]
 dataset_path = './data/DemoData/'
 output_path = 'demo/'
 experiment_name = 'demo'
 outcome_label = 'Class'
-=======
-[essential run parameters - preset for included demonstration datasets - phases 1-9]
-dataset_path = './data/DemoData'
-output_path = 'DemoOutput'
-experiment_name = 'demo_experiment'
-class_label = 'Class'
->>>>>>> 4b0569f3
 instance_label = 'InstanceID'
 match_label = None
 ignore_features_path = None
