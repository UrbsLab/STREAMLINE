import os
import glob
import pickle
import time
import dask
from pathlib import Path
from joblib import Parallel, delayed
from streamline.postanalysis.model_replicate import ReplicateJob
from streamline.utils.runners import num_cores, runner_fn
from streamline.utils.cluster import get_cluster
from streamline.modeling.utils import is_supported_model, model_str_to_obj


class GlobalImport:

    def __enter__(self):
        return self

    def __call__(self):
        import inspect
        self.collector = inspect.getargvalues(inspect.getouterframes(inspect.currentframe())[1].frame).locals

    def __exit__(self, *args):
        globals().update(self.collector)


class ReplicationRunner:
    """
    Phase 9 of STREAMLINE (Optional)- This 'Main' script manages Phase 9 run parameters,
    and submits job to run locally (to run serially) or on
    cluster (parallelized). This script runs ApplyModelJob.py which applies and
    evaluates all trained models on one or more previously unseen hold-out or replication study dataset(s).
    """

    def __init__(self, rep_data_path, dataset_for_rep, output_path, experiment_name,
                 outcome_label=None, instance_label=None, match_label=None,
                 export_feature_correlations=True, plot_roc=True, plot_prc=True, plot_metric_boxplots=True,
                 run_cluster=False, queue='defq', reserved_memory=4, show_plots=False):
        """

        Args:
            rep_data_path: path to directory containing replication or \
                           hold-out testing datasets (must have at least all \
                           features with same labels as in original training dataset)
            dataset_for_rep: path to target original training dataset
            output_path: path to output directory
            experiment_name: name of experiment (no spaces)
            match_label: applies if original training data included column with matched instance ids, default=None
            export_feature_correlations: run and export feature correlation analysis (yields correlation heatmap), \
                                         default=True
            plot_roc: Plot ROC curves individually for each algorithm including all CV results and averages, \
                      default=True
            plot_prc: Plot PRC curves individually for each algorithm including all CV results and averages, \
                      default=True
            plot_metric_boxplots: Plot box plot summaries comparing algorithms for each metric, default=True
        """

        self.rep_data_path = rep_data_path
        self.dataset_for_rep = dataset_for_rep
        self.output_path = output_path
        self.experiment_name = experiment_name
        # Param for future expansion
        self.plot_lists = None
        self.match_label = match_label

        self.export_feature_correlations = export_feature_correlations
        self.plot_roc = plot_roc
        self.plot_prc = plot_prc
        self.plot_metric_boxplots = plot_metric_boxplots

        self.experiment_path = self.output_path + '/' + self.experiment_name

        # Save unique dataset names so that analysis is run only once if there is
        # both a .txt and .csv version of dataset with same name.
        self.data_name = self.dataset_for_rep.split('/')[-1].split('.')[0]

        # Unpickle metadata from previous phase
        file = open(self.output_path + '/' + self.experiment_name + '/' + "metadata.pickle", 'rb')
        metadata = pickle.load(file)
        file.close()
        # Load variables specified earlier in the pipeline from metadata
        self.outcome_label = outcome_label
        if not outcome_label:
            self.outcome_label = metadata['Outcome Label']
        self.outcome_type = metadata['Outcome Type']
        self.instance_label = instance_label
        if not instance_label:
            self.instance_label = metadata['Instance Label']
        self.ignore_features = metadata['Ignored Features']
        self.categorical_cutoff = metadata['Categorical Cutoff']
        self.sig_cutoff = metadata['Statistical Significance Cutoff']
        self.featureeng_missingness = metadata['Feature Missingness Cutoff']
        self.cleaning_missingness = metadata['Cleaning Missingness Cutoff']
        self.cv_partitions = metadata['CV Partitions']
        self.scale_data = metadata['Use Data Scaling']
        self.impute_data = metadata['Use Data Imputation']
        self.multi_impute = metadata['Use Multivariate Imputation']
        self.show_plots = show_plots
        self.scoring_metric = metadata['Primary Metric']
        self.random_state = metadata['Random Seed']

        if self.outcome_type == "Categorical":
<<<<<<< HEAD
            from streamline.modeling.classification_utils import SUPPORTED_CLASSIFICATION_MODELS as SUPPORTED_MODELS

        elif self.outcome_type == "Continuous":
            from streamline.modeling.regression_utils import SUPPORTED_REGRESSION_MODELS as SUPPORTED_MODELS
=======
            with GlobalImport() as gi:
                from streamline.modeling.classification_utils import CLASSIFICATION_COLORS as ABBREVIATION
                from streamline.modeling.classification_utils import CLASSIFICATION_COLORS as COLORS
                from streamline.modeling.classification_utils import SUPPORTED_CLASSIFICATION_MODELS as SUPPORTED_MODELS
                gi()

        elif self.outcome_type == "Continuous":
            with GlobalImport() as gi:
                from streamline.modeling.regression_utils import REGRESSION_ABBREVIATION as ABBREVIATION
                from streamline.modeling.regression_utils import REGRESSION_COLORS as COLORS
                from streamline.modeling.regression_utils import SUPPORTED_REGRESSION_MODELS as SUPPORTED_MODELS
                gi()
>>>>>>> 8abba01e

        self.run_cluster = run_cluster
        self.queue = queue
        self.reserved_memory = reserved_memory

        # Argument checks
        if not os.path.exists(self.output_path):
            raise Exception("Output path must exist (from phase 1-8) before model application can begin")
        if not os.path.exists(self.output_path + '/' + self.experiment_name):
            raise Exception("Experiment must exist (from phase 1-8) before model application can begin")

        # location of folder containing models respective training dataset
        self.full_path = self.output_path + "/" + self.experiment_name + "/" + self.data_name

        if not os.path.exists(self.full_path + "/applymodel"):
            os.makedirs(self.full_path + "/applymodel")

        if not self.show_plots:
            if not os.path.exists(self.output_path + "/" + self.experiment_name + '/jobs'):
                os.mkdir(self.output_path + "/" + self.experiment_name + '/jobs')
            if not os.path.exists(self.output_path + "/" + self.experiment_name + '/logs'):
                os.mkdir(self.output_path + "/" + self.experiment_name + '/logs')

<<<<<<< HEAD
        # if not load_algo:
        #     if algorithms is None:
        #         self.algorithms = SUPPORTED_MODELS
        #         if exclude is not None:
        #             for algorithm in exclude:
        #                 try:
        #                     self.algorithms.remove(algorithm)
        #                 except Exception:
        #                     Exception("Unknown algorithm in exclude: " + str(algorithm))
        #     else:
        #         self.algorithms = list()
        #         for algorithm in algorithms:
        #             self.algorithms.append(is_supported_model(algorithm))
        # else:
        self.get_algorithms()
=======
        if not load_algo:
            if algorithms is None:
                self.algorithms = SUPPORTED_MODELS
                if exclude is not None:
                    for algorithm in exclude:
                        try:
                            self.algorithms.remove(algorithm)
                        except Exception:
                            Exception("Unknown algorithm in exclude: " + str(algorithm))
            else:
                self.algorithms = list()
                for algorithm in algorithms:
                    self.algorithms.append(is_supported_model(algorithm))
        else:
            self.get_algorithms()

>>>>>>> 8abba01e
        self.save_metadata()

    def run(self, run_parallel=False):
        # Determine file extension of datasets in target folder:
        file_count = 0
        unique_datanames = list()
        job_list = list()
        for dataset_filename in glob.glob(self.rep_data_path + '/*'):
            dataset_filename = str(Path(dataset_filename).as_posix())
            # Save unique dataset names so that analysis is run only once if
            # there is both a .txt and .csv version of dataset with same name.
            file_extension = dataset_filename.split('/')[-1].split('.')[-1]
            apply_name = dataset_filename.split('/')[-1].split('.')[0]

            if not os.path.exists(self.full_path + "/applymodel/" + apply_name):
                os.mkdir(self.full_path + "/applymodel/" + apply_name)

            if file_extension == 'txt' or file_extension == 'csv' or file_extension == 'tsv':
                if apply_name not in unique_datanames:
                    file_count += 1
                    unique_datanames.append(apply_name)

                    if self.run_cluster == "SLURMOld":
                        self.submit_slurm_cluster_job(dataset_filename)
                        continue

                    if self.run_cluster == "LSFOld":
                        self.submit_lsf_cluster_job(dataset_filename)
                        continue

                    job_obj = ReplicateJob(dataset_filename,
                                           self.dataset_for_rep, self.full_path, self.outcome_label, self.instance_label,
                                           self.match_label, ignore_features=self.ignore_features,
                                           algorithms=self.algorithms, exclude=None,
                                           cv_partitions=self.cv_partitions,
                                           export_feature_correlations=self.export_feature_correlations,
                                           plot_roc=self.plot_roc, plot_prc=self.plot_prc,
                                           plot_metric_boxplots=self.plot_metric_boxplots,
                                           categorical_cutoff=self.categorical_cutoff,
                                           sig_cutoff=self.sig_cutoff, scale_data=self.scale_data,
                                           impute_data=self.impute_data,
                                           multi_impute=self.multi_impute, show_plots=self.show_plots,
                                           scoring_metric=self.scoring_metric,
                                           random_state=self.random_state)
                    if run_parallel and run_parallel != "False":
                        # p = multiprocessing.Process(target=runner_fn, args=(job_obj,))
                        job_list.append(job_obj)
                    else:
                        job_obj.run()
                if run_parallel and run_parallel != "False" and not self.run_cluster:
                    Parallel(n_jobs=num_cores)(delayed(runner_fn)(job_obj) for job_obj in job_list)
                if self.run_cluster and "Old" not in self.run_cluster:
                    get_cluster(self.run_cluster, self.output_path + '/' + self.experiment_name,
                                self.queue, self.reserved_memory)
                    dask.compute([dask.delayed(runner_fn)(job_obj) for job_obj in job_list])
        if file_count == 0:
            # Check that there was at least 1 dataset
            raise Exception("There must be at least one .txt, .csv, or .tsv dataset in rep_data_path directory")

    def save_metadata(self):
        # Update metadata this will alter the relevant
        # metadata so that it is specific to the 'apply' analysis being run.
        file = open(self.output_path + '/' + self.experiment_name + '/' + "metadata.pickle", 'rb')
        metadata = pickle.load(file)
        file.close()
        metadata['Export Feature Correlations'] = self.export_feature_correlations
        metadata['Export ROC Plot'] = self.plot_roc
        metadata['Export PRC Plot'] = self.plot_prc
        metadata['Export Metric Boxplots'] = self.plot_metric_boxplots
        metadata['Match Label'] = self.match_label
        # Pickle the metadata for future use
        pickle_out = open(self.output_path + '/' + self.experiment_name + '/' + "metadata.pickle", 'wb')
        pickle.dump(metadata, pickle_out)
        pickle_out.close()

    def get_algorithms(self):
        pickle_in = open(self.output_path + '/' + self.experiment_name + '/' + "algInfo.pickle", 'rb')
        alg_info = pickle.load(pickle_in)
        algorithms = list()
        for algorithm in alg_info.keys():
            if alg_info[algorithm][0]:
                algorithms.append(algorithm)
        self.algorithms = algorithms
        pickle_in.close()

    def get_cluster_params(self, dataset_filename):
        cluster_params = [dataset_filename, self.dataset_for_rep, self.full_path, self.outcome_label, self.instance_label,
                          self.match_label, None, None, self.cv_partitions, self.export_feature_correlations,
                          self.plot_roc, self.plot_prc, self.plot_metric_boxplots,
                          self.categorical_cutoff, self.sig_cutoff,
                          self.scale_data, self.impute_data,
                          self.multi_impute, self.show_plots, self.scoring_metric, self.random_state]
        cluster_params = [str(i) for i in cluster_params]
        return cluster_params

    def submit_slurm_cluster_job(self, dataset_filename):
        job_ref = str(time.time())
        job_name = self.output_path + '/' + self.experiment_name + '/jobs/P9_' + job_ref + '_run.sh'
        sh_file = open(job_name, 'w')
        sh_file.write('#!/bin/bash\n')
        sh_file.write('#SBATCH -p ' + self.queue + '\n')
        sh_file.write('#SBATCH --job-name=' + job_ref + '\n')
        sh_file.write('#SBATCH --mem=' + str(self.reserved_memory) + 'G' + '\n')
        # sh_file.write('#BSUB -M '+str(maximum_memory)+'GB'+'\n')
        sh_file.write(
            '#SBATCH -o ' + self.output_path + '/' + self.experiment_name +
            '/logs/P9_' + job_ref + '.o\n')
        sh_file.write(
            '#SBATCH -e ' + self.output_path + '/' + self.experiment_name +
            '/logs/P9_' + job_ref + '.e\n')

        file_path = str(Path(__file__).parent.parent.parent) + "/streamline/legacy" + '/RepJobSubmit.py'
        cluster_params = self.get_cluster_params(dataset_filename)
        command = ' '.join(['srun', 'python', file_path] + cluster_params)
        sh_file.write(command + '\n')
        sh_file.close()
        os.system('sbatch ' + job_name)

    def submit_lsf_cluster_job(self, dataset_filename):
        job_ref = str(time.time())
        job_name = self.output_path + '/' + self.experiment_name + '/jobs/P9_' + job_ref + '_run.sh'
        sh_file = open(job_name, 'w')
        sh_file.write('#!/bin/bash\n')
        sh_file.write('#BSUB -q ' + self.queue + '\n')
        sh_file.write('#BSUB -J ' + job_ref + '\n')
        sh_file.write('#BSUB -R "rusage[mem=' + str(self.reserved_memory) + 'G]"' + '\n')
        sh_file.write('#BSUB -M ' + str(self.reserved_memory) + 'GB' + '\n')
        sh_file.write(
            '#BSUB -o ' + self.output_path + '/' + self.experiment_name +
            '/logs/P9_' + job_ref + '.o\n')
        sh_file.write(
            '#BSUB -e ' + self.output_path + '/' + self.experiment_name +
            '/logs/P9_' + job_ref + '.e\n')

        file_path = str(Path(__file__).parent.parent.parent) + "/streamline/legacy" + '/RepJobSubmit.py'
        cluster_params = self.get_cluster_params(dataset_filename)
        command = ' '.join(['python', file_path] + cluster_params)
        sh_file.write(command + '\n')
        sh_file.close()
        os.system('bsub < ' + job_name)<|MERGE_RESOLUTION|>--- conflicted
+++ resolved
@@ -8,20 +8,6 @@
 from streamline.postanalysis.model_replicate import ReplicateJob
 from streamline.utils.runners import num_cores, runner_fn
 from streamline.utils.cluster import get_cluster
-from streamline.modeling.utils import is_supported_model, model_str_to_obj
-
-
-class GlobalImport:
-
-    def __enter__(self):
-        return self
-
-    def __call__(self):
-        import inspect
-        self.collector = inspect.getargvalues(inspect.getouterframes(inspect.currentframe())[1].frame).locals
-
-    def __exit__(self, *args):
-        globals().update(self.collector)
 
 
 class ReplicationRunner:
@@ -100,25 +86,10 @@
         self.random_state = metadata['Random Seed']
 
         if self.outcome_type == "Categorical":
-<<<<<<< HEAD
             from streamline.modeling.classification_utils import SUPPORTED_CLASSIFICATION_MODELS as SUPPORTED_MODELS
 
         elif self.outcome_type == "Continuous":
             from streamline.modeling.regression_utils import SUPPORTED_REGRESSION_MODELS as SUPPORTED_MODELS
-=======
-            with GlobalImport() as gi:
-                from streamline.modeling.classification_utils import CLASSIFICATION_COLORS as ABBREVIATION
-                from streamline.modeling.classification_utils import CLASSIFICATION_COLORS as COLORS
-                from streamline.modeling.classification_utils import SUPPORTED_CLASSIFICATION_MODELS as SUPPORTED_MODELS
-                gi()
-
-        elif self.outcome_type == "Continuous":
-            with GlobalImport() as gi:
-                from streamline.modeling.regression_utils import REGRESSION_ABBREVIATION as ABBREVIATION
-                from streamline.modeling.regression_utils import REGRESSION_COLORS as COLORS
-                from streamline.modeling.regression_utils import SUPPORTED_REGRESSION_MODELS as SUPPORTED_MODELS
-                gi()
->>>>>>> 8abba01e
 
         self.run_cluster = run_cluster
         self.queue = queue
@@ -142,7 +113,6 @@
             if not os.path.exists(self.output_path + "/" + self.experiment_name + '/logs'):
                 os.mkdir(self.output_path + "/" + self.experiment_name + '/logs')
 
-<<<<<<< HEAD
         # if not load_algo:
         #     if algorithms is None:
         #         self.algorithms = SUPPORTED_MODELS
@@ -157,25 +127,8 @@
         #         for algorithm in algorithms:
         #             self.algorithms.append(is_supported_model(algorithm))
         # else:
+        #     self.get_algorithms()
         self.get_algorithms()
-=======
-        if not load_algo:
-            if algorithms is None:
-                self.algorithms = SUPPORTED_MODELS
-                if exclude is not None:
-                    for algorithm in exclude:
-                        try:
-                            self.algorithms.remove(algorithm)
-                        except Exception:
-                            Exception("Unknown algorithm in exclude: " + str(algorithm))
-            else:
-                self.algorithms = list()
-                for algorithm in algorithms:
-                    self.algorithms.append(is_supported_model(algorithm))
-        else:
-            self.get_algorithms()
-
->>>>>>> 8abba01e
         self.save_metadata()
 
     def run(self, run_parallel=False):
