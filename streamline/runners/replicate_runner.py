--- conflicted
+++ resolved
@@ -19,14 +19,8 @@
     """
 
     def __init__(self, rep_data_path, dataset_for_rep, output_path, experiment_name,
-<<<<<<< HEAD
                  outcome_label=None, instance_label=None, match_label=None,
-                 export_feature_correlations=True, plot_roc=True, plot_prc=True, plot_metric_boxplots=True,
-=======
-                 class_label=None, instance_label=None, match_label=None, algorithms=None, load_algo=True,
-                 exclude=("XCS", "eLCS"), exclude_plots=None,
->>>>>>> 4b0569f3
-                 run_cluster=False, queue='defq', reserved_memory=4, show_plots=False):
+                 exclude_plots=None, run_cluster=False, queue='defq', reserved_memory=4, show_plots=False):
         """
 
         Args:
@@ -229,15 +223,9 @@
         pickle_in.close()
 
     def get_cluster_params(self, dataset_filename):
-<<<<<<< HEAD
+        exclude_param = ','.join(self.exclude_plots) if self.exclude_plots else None
         cluster_params = [dataset_filename, self.dataset_for_rep, self.full_path, self.outcome_label, self.instance_label,
-                          self.match_label, None, None, self.cv_partitions, self.export_feature_correlations,
-                          self.plot_roc, self.plot_prc, self.plot_metric_boxplots,
-=======
-        exclude_param = ','.join(self.exclude_plots) if self.exclude_plots else None
-        cluster_params = [dataset_filename, self.dataset_for_rep, self.full_path, self.class_label, self.instance_label,
                           self.match_label, None, None, self.cv_partitions, exclude_param,
->>>>>>> 4b0569f3
                           self.categorical_cutoff, self.sig_cutoff,
                           self.scale_data, self.impute_data,
                           self.multi_impute, self.show_plots, self.scoring_metric, self.random_state]
