import logging
import os
import glob
import time
import dask
import pickle
from pathlib import Path
from joblib import Parallel, delayed
from streamline.postanalysis.statistics import StatsJob
from streamline.utils.runners import runner_fn, num_cores
from streamline.utils.cluster import get_cluster


class StatsRunner:
    """
    Runner Class for collating statistics of all the models
    """

    def __init__(self, output_path, experiment_name,
                 outcome_label="Class", outcome_type=None, instance_label=None,
                 scoring_metric='balanced_accuracy',
                 top_features=40, sig_cutoff=0.05, metric_weight='balanced_accuracy', scale_data=True,
                 exclude_plots=None, show_plots=False,
                 run_cluster=False, queue='defq', reserved_memory=4):
        """
        Args:
            output_path: path to output directory
            experiment_name: name of experiment (no spaces)
            scoring_metric='balanced_accuracy'
            sig_cutoff: significance cutoff, default=0.05
            metric_weight='balanced_accuracy'
            scale_data=True
            exclude_plots:
            metric_weight: ML model metric used as weight in composite FI plots \
                           (only supports balanced_accuracy or roc_auc as options). \
                           Recommend setting the same as primary_metric if possible, \
                           default='balanced_accuracy'
            top_features: number of top features to illustrate in figures, default=40
            show_plots: flag to show plots

        """
        self.dataset = None
        self.output_path = output_path
        self.experiment_name = experiment_name
        self.outcome_label = outcome_label
        self.instance_label = instance_label

        self.outcome_type = outcome_type
        if self.outcome_type is None:
            file = open(self.output_path + '/' + self.experiment_name + '/' + "metadata.pickle", 'rb')
            metadata = pickle.load(file)
            self.outcome_type = metadata['Outcome Type']
            file.close()

        self.algorithms = None
        self.get_algorithms()

        self.scale_data = scale_data
        self.sig_cutoff = sig_cutoff
        self.show_plots = show_plots
        self.scoring_metric = scoring_metric
        self.exclude_plots = exclude_plots

        known_exclude_options = ['plot_ROC', 'plot_PRC', 'plot_FI_box', 'plot_metric_boxplots']
        if exclude_plots is not None:
            for x in exclude_plots:
                if x not in known_exclude_options:
                    logging.warning("Unknown exclusion option " + str(x))
        else:
            exclude_plots = list()

        self.plot_roc = 'plot_ROC' not in exclude_plots
        self.plot_prc = 'plot_PRC' not in exclude_plots
        self.plot_metric_boxplots = 'plot_metric_boxplots' not in exclude_plots
        self.plot_fi_box = 'plot_FI_box' not in exclude_plots
        self.metric_weight = metric_weight
        self.top_features = top_features

        self.run_cluster = run_cluster
        self.queue = queue
        self.reserved_memory = reserved_memory

        # Argument checks
        if not os.path.exists(self.output_path):
            raise Exception("Output path must exist (from phase 1) before phase 6 can begin")
        if not os.path.exists(self.output_path + '/' + self.experiment_name):
            raise Exception("Experiment must exist (from phase 1) before phase 6 can begin")

        self.save_metadata()

    def run(self, run_parallel=False):

        # Iterate through datasets, ignoring common folders
        dataset_paths = os.listdir(self.output_path + "/" + self.experiment_name)
        remove_list = ['.DS_Store', 'metadata.pickle', 'metadata.csv', 'algInfo.pickle', 'jobsCompleted', 'dask_logs',
                       'logs', 'jobs', 'DatasetComparisons',
                       self.experiment_name + '_ML_Pipeline_Report.pdf']

        for text in remove_list:
            if text in dataset_paths:
                dataset_paths.remove(text)

        job_list = list()
        for dataset_directory_path in dataset_paths:
            full_path = self.output_path + "/" + self.experiment_name + "/" + dataset_directory_path

            # Create folders for DT and GP visualizations
            if "DT" in self.algorithms and not os.path.exists(full_path + '/model_evaluation/DT_Viz'):
                os.mkdir(full_path + '/model_evaluation/DT_Viz')
            if "GP" in self.algorithms and not os.path.exists(full_path + '/model_evaluation/GP_Viz'):
                os.mkdir(full_path + '/model_evaluation/GP_Viz')

            cv_dataset_paths = list(glob.glob(full_path + "/CVDatasets/*_CV_*Train.csv"))
            cv_dataset_paths = [str(Path(cv_dataset_path)) for cv_dataset_path in cv_dataset_paths]
            cv_partitions = len(cv_dataset_paths)

            if self.run_cluster == "SLURMOld":
                self.submit_slurm_cluster_job(full_path, cv_partitions)
                continue

            if self.run_cluster == "LSFOld":
                self.submit_lsf_cluster_job(full_path, cv_partitions)
                continue

            job_obj = StatsJob(full_path, self.outcome_label, self.outcome_type, self.instance_label,
                               self.scoring_metric,
                               cv_partitions, self.top_features, self.sig_cutoff, self.metric_weight, self.scale_data,
                               self.exclude_plots,
                               self.show_plots)
            if run_parallel and run_parallel != "False":
                # p = multiprocessing.Process(target=runner_fn, args=(job_obj, ))
                job_list.append(job_obj)
            else:
                job_obj.run()
        if run_parallel and run_parallel != "False" and not self.run_cluster:
            Parallel(n_jobs=num_cores)(delayed(runner_fn)(job_obj) for job_obj in job_list)
        if self.run_cluster and "Old" not in self.run_cluster:
            get_cluster(self.run_cluster,
                        self.output_path + '/' + self.experiment_name, self.queue, self.reserved_memory)
            dask.compute([dask.delayed(runner_fn)(job_obj) for job_obj in job_list])

    def save_metadata(self):
        file = open(self.output_path + '/' + self.experiment_name + '/' + "metadata.pickle", 'rb')
        metadata = pickle.load(file)
        file.close()
        metadata['Export ROC Plot'] = self.plot_roc
        metadata['Export PRC Plot'] = self.plot_prc
        metadata['Export Metric Boxplots'] = self.plot_metric_boxplots
        metadata['Export Feature Importance Boxplots'] = self.plot_fi_box
        metadata['Metric Weighting Composite FI Plots'] = self.metric_weight
        metadata['Top Model Features To Display'] = self.top_features
        # Pickle the metadata for future use
        pickle_out = open(self.output_path + '/' + self.experiment_name + '/' + "metadata.pickle", 'wb')
        pickle.dump(metadata, pickle_out)
        pickle_out.close()

    def get_algorithms(self):
        pickle_in = open(self.output_path + '/' + self.experiment_name + '/' + "algInfo.pickle", 'rb')
        alg_info = pickle.load(pickle_in)
        algorithms = list()
        for algorithm in alg_info.keys():
            if alg_info[algorithm][0]:
                algorithms.append(algorithm)
        self.algorithms = algorithms
        pickle_in.close()

    def get_cluster_params(self, full_path, len_cv):
<<<<<<< HEAD
        cluster_params = [full_path, self.outcome_label, self.outcome_type, self.instance_label,
                          self.scoring_metric,
=======
        exclude_param = ','.join(self.exclude_plots) if self.exclude_plots else None
        cluster_params = [full_path, None, self.class_label, self.instance_label, self.scoring_metric,
>>>>>>> 4b0569f3
                          len_cv, self.top_features, self.sig_cutoff, self.metric_weight, self.scale_data,
                          exclude_param,
                          self.show_plots]
        cluster_params = [str(i) for i in cluster_params]
        return cluster_params

    def submit_slurm_cluster_job(self, dataset_path, len_cv):
        job_ref = str(time.time())
        job_name = self.output_path + '/' + self.experiment_name + '/jobs/P6_' + job_ref + '_run.sh'
        sh_file = open(job_name, 'w')
        sh_file.write('#!/bin/bash\n')
        sh_file.write('#SBATCH -p ' + self.queue + '\n')
        sh_file.write('#SBATCH --job-name=' + job_ref + '\n')
        sh_file.write('#SBATCH --mem=' + str(self.reserved_memory) + 'G' + '\n')
        # sh_file.write('#BSUB -M '+str(maximum_memory)+'GB'+'\n')
        sh_file.write(
            '#SBATCH -o ' + self.output_path + '/' + self.experiment_name +
            '/logs/P6_' + job_ref + '.o\n')
        sh_file.write(
            '#SBATCH -e ' + self.output_path + '/' + self.experiment_name +
            '/logs/P6_' + job_ref + '.e\n')

        file_path = str(Path(__file__).parent.parent.parent) + "/streamline/legacy" + '/StatsJobSubmit.py'
        cluster_params = self.get_cluster_params(dataset_path, len_cv)
        command = ' '.join(['srun', 'python', file_path] + cluster_params)
        sh_file.write(command + '\n')
        sh_file.close()
        os.system('sbatch ' + job_name)

    def submit_lsf_cluster_job(self, dataset_path, len_cv):
        job_ref = str(time.time())
        job_name = self.output_path + '/' + self.experiment_name + '/jobs/P6_' + job_ref + '_run.sh'
        sh_file = open(job_name, 'w')
        sh_file.write('#!/bin/bash\n')
        sh_file.write('#BSUB -q ' + self.queue + '\n')
        sh_file.write('#BSUB -J ' + job_ref + '\n')
        sh_file.write('#BSUB -R "rusage[mem=' + str(self.reserved_memory) + 'G]"' + '\n')
        sh_file.write('#BSUB -M ' + str(self.reserved_memory) + 'GB' + '\n')
        sh_file.write(
            '#BSUB -o ' + self.output_path + '/' + self.experiment_name +
            '/logs/P6_' + job_ref + '.o\n')
        sh_file.write(
            '#BSUB -e ' + self.output_path + '/' + self.experiment_name +
            '/logs/P6_' + job_ref + '.e\n')

        file_path = str(Path(__file__).parent.parent.parent) + "/streamline/legacy" + '/StatsJobSubmit.py'
        cluster_params = self.get_cluster_params(dataset_path, len_cv)
        command = ' '.join(['python', file_path] + cluster_params)
        sh_file.write(command + '\n')
        sh_file.close()
        os.system('bsub < ' + job_name)<|MERGE_RESOLUTION|>--- conflicted
+++ resolved
@@ -165,13 +165,9 @@
         pickle_in.close()
 
     def get_cluster_params(self, full_path, len_cv):
-<<<<<<< HEAD
+        exclude_param = ','.join(self.exclude_plots) if self.exclude_plots else None
         cluster_params = [full_path, self.outcome_label, self.outcome_type, self.instance_label,
                           self.scoring_metric,
-=======
-        exclude_param = ','.join(self.exclude_plots) if self.exclude_plots else None
-        cluster_params = [full_path, None, self.class_label, self.instance_label, self.scoring_metric,
->>>>>>> 4b0569f3
                           len_cv, self.top_features, self.sig_cutoff, self.metric_weight, self.scale_data,
                           exclude_param,
                           self.show_plots]
