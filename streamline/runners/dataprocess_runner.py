import logging
import os
import pickle
import re
import glob
import time
import dask
from pathlib import Path
from streamline.utils.dataset import Dataset
from streamline.dataprep.data_process import DataProcess
from streamline.utils.runners import parallel_eda_call, num_cores
from joblib import Parallel, delayed
from streamline.utils.cluster import get_cluster


class DataProcessRunner:
    """
    Description: Phase 1 of STREAMLINE - This 'Main' script manages Phase 1 run parameters, \
    updates the metadata file (with user specified run parameters across pipeline run) \
             and submits job to run locally (to run serially) or on a linux computing \
             cluster (parallelized).  This script runs ExploratoryAnalysisJob.py which conducts initial \
             exploratory analysis of data and cross validation (CV) partitioning. Note \
             that this entire pipeline may also be run within Jupyter Notebook (see STREAMLINE-Notebook.ipynb). \
             All 'Main' scripts in this pipeline have the potential to be extended by \
             users to submit jobs to other parallel computing frameworks (e.g. cloud computing). \

    Warnings:
        - Before running, be sure to check that all run parameters have relevant/desired values including those with\
            default values available.
        - 'Target' datasets for analysis should be in comma-separated format (.txt or .csv)
        - Missing data values should be empty or indicated with an 'NA'.
        - Dataset(s) includes a header giving column labels.
        - Data columns include features, class label, and optionally instance (i.e. row) labels, or match labels\
            (if matched cross validation will be used)
        - Binary class values are encoded as 0 (e.g. negative), and 1 (positive) with respect to true positive, \
            true negative, false positive, false negative metrics. PRC plots focus on classification of 'positives'.
        - All feature values (both categorical and quantitative) are numerically encoded. Scikit-learn does not accept \
            text-based values. However, both instance_label and match_label values may be either numeric or text.
        - One or more target datasets for analysis should be included in the same data_path folder. The path to this \
            folder is a critical pipeline run parameter. No spaces are allowed in filenames (this will lead to
            'invalid literal' by export_exploratory_analysis.) \
            If multiple datasets are being analyzed they must have the \
            same outcome_label, and (if present) the same instance_label and match_label.

    """

<<<<<<< HEAD
    def __init__(self, data_path, output_path, experiment_name, exploration_list=None, plot_list=None,
                 outcome_label="Class", outcome_type=None, instance_label=None, match_label=None, n_splits=10,
                 partition_method="Stratified",
=======
    def __init__(self, data_path, output_path, experiment_name, exclude_eda_output=None,
                 class_label="Class", instance_label=None, match_label=None, n_splits=10, partition_method="Stratified",
>>>>>>> 4b0569f3
                 ignore_features=None, categorical_features=None, quantitative_features=None, top_features=20,
                 categorical_cutoff=10, sig_cutoff=0.05, featureeng_missingness=0.5, cleaning_missingness=0.5,
                 correlation_removal_threshold=1.0,
                 random_state=None, run_cluster=False, queue='defq', reserved_memory=4, show_plots=False):
        """
        Initializer for a runner class for Exploratory Data Analysis Jobs

        Args:
            data_path: path to directory containing datasets
            output_path: path to output directory
            experiment_name: name of experiment output folder (no spaces)
<<<<<<< HEAD
            exploration_list: list of names of analysis to do while doing EDA (must be in set \
                                ["Describe", "Univariate Analysis", "Feature Correlation"])
            plot_list: list of analysis plots to save in experiment directory (must be in set \
                                ["Describe", "Univariate Analysis", "Feature Correlation"])
            outcome_label: outcome label of all datasets
=======
            exclude_eda_output: list of eda outputs to exclude
            possible options ['describe_csv', 'univariate_plots', 'correlation_plots']
            class_label: outcome label of all datasets
>>>>>>> 4b0569f3
            instance_label: instance label of all datasets (if present)
            match_label: only applies when M selected for partition-method; indicates column with \
                            matched instance ids
            n_splits: no of splits in cross-validation (default=10)
            partition_method: method of partitioning in cross-validation must be in ["Random", "Stratified", "Group"]\
                                (default="Stratified")
            ignore_features: list of string of column names of features to ignore or \
                            path to .csv file with feature labels to be ignored in analysis (default=None)
            categorical_features: list of string of column names of features to ignore or \
                            path to .csv file with feature labels specified to be treated as categorical where possible\
                            (default=None)
            categorical_cutoff: number of unique values for a variable is considered to be quantitative vs categorical\
                            (default=10)
            sig_cutoff: significance cutoff used throughout pipeline (default=0.05)
            featureeng_missingness: the proportion of missing values within a feature (above which) a new
                            binary categorical feature is generated that indicates if the
                            value for an instance was missing or not
            cleaning_missingness: the proportion of missing values, within a feature or instance, (at which) the
                            given feature or instance will be automatically cleaned (i.e. removed)
                            from the processed ‘target dataset’
            correlation_removal_threshold: the (pearson) feature correlation at which one out of a pair of
                            features is randomly removed from the processed ‘target dataset’
            random_state: sets a specific random seed for reproducible results (default=None)
            run_cluster: name of cluster run setting or False (default=False)
            queue: name of queue to be used in cluster run (default="defq")
            reserved_memory: reserved memory for cluster run in GB (in default=4)
            show_plots: flag to output plots for notebooks (default=False)
        """

        self.data_path = data_path
        self.output_path = output_path
        self.experiment_name = experiment_name
        self.outcome_label = outcome_label
        self.outcome_type = outcome_type
        self.instance_label = instance_label
        self.match_label = match_label
        self.ignore_features = ignore_features
        self.categorical_cutoff = categorical_cutoff
        self.categorical_features = categorical_features
        self.quantitative_features = quantitative_features
        self.featureeng_missingness = featureeng_missingness
        self.cleaning_missingness = cleaning_missingness
        self.correlation_removal_threshold = correlation_removal_threshold
        self.top_features = top_features
        self.exclude_eda_output = exclude_eda_output

        known_exclude_options = ['describe_csv', 'univariate_plots', 'correlation_plots']

        exploration_list = ["Describe", "Univariate Analysis", "Feature Correlation"]
        plot_list = ["Describe", "Univariate Analysis", "Feature Correlation"]

        if exclude_eda_output is not None:
            for x in exclude_eda_output:
                if x not in known_exclude_options:
                    logging.warning("Unknown EDA exclusion option " + str(x))
            if 'describe_csv' in exclude_eda_output:
                exploration_list.remove("Describe")
                plot_list.remove("Describe")
            if 'univariate_plots' in exclude_eda_output:
                plot_list.remove("Univariate Analysis")
            if 'correlation_plots' in exclude_eda_output:
                plot_list.remove("Feature Correlation")

        self.exploration_list = exploration_list
        self.plot_list = plot_list

        self.n_splits = n_splits
        self.partition_method = partition_method
        self.run_cluster = run_cluster
        self.queue = queue
        self.reserved_memory = reserved_memory
        self.show_plots = show_plots
        self.random_state = random_state
        self.sig_cutoff = sig_cutoff
        try:
            self.make_dir_tree()
        except Exception as e:
            # shutil.rmtree(self.output_path)
            raise e
        self.save_metadata()

    def run(self, run_parallel=False):
        file_count, job_counter = 0, 0
        unique_datanames = []
        job_obj_list = []
        for dataset_path in glob.glob(self.data_path + '/*'):
            dataset_path = str(Path(dataset_path).as_posix())
            # Save unique dataset names so that analysis is run only once if there
            # is both a .txt and .csv version of dataset with same name.
            file_extension = dataset_path.split('/')[-1].split('.')[-1]
            data_name = dataset_path.split('/')[-1].split('.')[0]

            if file_extension == 'txt' or file_extension == 'csv' or file_extension == 'tsv':
                if data_name not in unique_datanames:
                    unique_datanames.append(data_name)
                    file_count += 1

                    if not os.path.exists(self.output_path + '/' + self.experiment_name + '/' + data_name):
                        os.makedirs(self.output_path + '/' + self.experiment_name + '/' + data_name)

                    if self.run_cluster == "SLURMOld":
                        self.submit_slurm_cluster_job(dataset_path)
                        continue

                    if self.run_cluster == "LSFOld":
                        self.submit_lsf_cluster_job(dataset_path)
                        continue
<<<<<<< HEAD
                    dataset = Dataset(dataset_path, self.outcome_label, self.match_label, self.instance_label,
                                      self.outcome_type)
                    self.outcome_type = dataset.outcome_type
                    self.save_metadata()
=======
                    dataset = Dataset(dataset_path, self.class_label, self.match_label, self.instance_label)
                    # Ryan - dataset loading has to take place on individual compute nodes
                    # (bare minimum can be running on head node for cluster parallelization)
>>>>>>> 4b0569f3
                    job_obj = DataProcess(dataset, self.output_path + '/' + self.experiment_name,
                                          self.ignore_features,
                                          self.categorical_features, self.quantitative_features,
                                          self.exclude_eda_output,
                                          self.categorical_cutoff, self.sig_cutoff, self.featureeng_missingness,
                                          self.cleaning_missingness, self.correlation_removal_threshold,
                                          self.partition_method, self.n_splits,
                                          self.random_state, self.show_plots)
                    job_obj_list.append(job_obj)
                    # Cluster vs Non Cluster irrelevant as now local jobs are parallel too
                    if not run_parallel:  # Run as job in parallel
                        job_obj_list[-1].run(self.top_features)
                    job_counter += 1

            if file_count == 0:  # Check that there was at least 1 dataset
                raise Exception("There must be at least one .txt, .tsv, or .csv dataset in data_path directory")

        if run_parallel and run_parallel != "False" and not self.run_cluster:
            Parallel(n_jobs=num_cores)(
                delayed(
                    parallel_eda_call
                )(job_obj, {'top_features': self.top_features}) for job_obj in job_obj_list)

        if self.run_cluster and "Old" not in self.run_cluster:
            get_cluster(self.run_cluster,
                        self.output_path + '/' + self.experiment_name, self.queue, self.reserved_memory)
            dask.compute([dask.delayed(
                parallel_eda_call
            )(job_obj, {'top_features': self.top_features}) for job_obj in job_obj_list])

    def make_dir_tree(self):
        """
        Checks existence of data folder path.
        Checks that experiment output folder does not already exist as well as validity of experiment_name parameter.
        Then generates initial output folder hierarchy.
        """
        # Check to make sure data_path exists and experiment name is valid & unique
        if not os.path.exists(self.data_path):
            raise Exception("Provided data_path does not exist")
        if os.path.exists(self.output_path + '/' + self.experiment_name):
            raise Exception(
                "Error: A folder with the specified experiment name already exists at "
                "" + self.output_path + '/' + self.experiment_name + '. This path/folder name must be unique.')
        if not re.match(r'^[A-Za-z0-9_]+$', self.experiment_name):
            raise Exception('Experiment Name must be alphanumeric')

        # Create output folder if it doesn't already exist
        if not os.path.exists(self.output_path):
            os.mkdir(self.output_path)
        # Create Experiment folder, with log and job folders
        os.mkdir(self.output_path + '/' + self.experiment_name)
        os.mkdir(self.output_path + '/' + self.experiment_name + '/jobsCompleted')
        os.mkdir(self.output_path + '/' + self.experiment_name + '/jobs')
        os.mkdir(self.output_path + '/' + self.experiment_name + '/logs')

    def save_metadata(self):
        metadata = dict()
        metadata['Data Path'] = self.data_path
        metadata['Output Path'] = self.output_path
        metadata['Experiment Name'] = self.experiment_name
        metadata['Outcome Label'] = self.outcome_label
        metadata['Outcome Type'] = self.outcome_type
        metadata['Instance Label'] = self.instance_label
        metadata['Match Label'] = self.match_label
        metadata['Ignored Features'] = self.ignore_features
        metadata['Specified Categorical Features'] = self.categorical_features
        metadata['Specified Quantitative Features'] = self.quantitative_features
        metadata['CV Partitions'] = self.n_splits
        metadata['Partition Method'] = self.partition_method
        metadata['Categorical Cutoff'] = self.categorical_cutoff
        metadata['Statistical Significance Cutoff'] = self.sig_cutoff
        metadata['Engineering Missingness Cutoff'] = self.featureeng_missingness
        metadata['Cleaning Missingness Cutoff'] = self.cleaning_missingness
        metadata['Correlation Removal Threshold'] = self.correlation_removal_threshold
        metadata['List of Exploratory Analysis Ran'] = self.exploration_list
        metadata['List of Exploratory Plots Saved'] = self.plot_list
        metadata['Random Seed'] = self.random_state
        metadata['Run From Notebook'] = self.show_plots
        # Pickle the metadata for future use
        pickle_out = open(self.output_path + '/' + self.experiment_name + '/' + "metadata.pickle", 'wb')
        pickle.dump(metadata, pickle_out)
        pickle_out.close()

    def get_cluster_params(self, dataset_path):
<<<<<<< HEAD
        cluster_params = [dataset_path, self.output_path, self.experiment_name, None, None,
                          self.outcome_label, self.outcome_type, self.instance_label, self.match_label, self.n_splits,
=======
        exclude_param = ','.join(self.exclude_eda_output) if self.exclude_eda_output else None
        cluster_params = [dataset_path, self.output_path, self.experiment_name, exclude_param,
                          self.class_label, self.instance_label, self.match_label, self.n_splits,
>>>>>>> 4b0569f3
                          self.partition_method, self.ignore_features, self.categorical_features,
                          self.quantitative_features, self.top_features,
                          self.categorical_cutoff, self.sig_cutoff, self.featureeng_missingness,
                          self.cleaning_missingness, self.correlation_removal_threshold, self.random_state]
        cluster_params = [str(i) if type(i) != list else '"' + str(i) + '"' for i in cluster_params]
        return cluster_params

    def submit_slurm_cluster_job(self, dataset_path):
        job_ref = str(time.time())
        job_name = self.output_path + '/' + self.experiment_name + '/jobs/P1_' + job_ref + '_run.sh'
        sh_file = open(job_name, 'w')
        sh_file.write('#!/bin/bash\n')
        sh_file.write('#SBATCH -p ' + self.queue + '\n')
        sh_file.write('#SBATCH --job-name=' + job_ref + '\n')
        sh_file.write('#SBATCH --mem=' + str(self.reserved_memory) + 'G' + '\n')
        # sh_file.write('#BSUB -M '+str(maximum_memory)+'GB'+'\n')
        sh_file.write(
            '#SBATCH -o ' + self.output_path + '/' + self.experiment_name +
            '/logs/P1_' + job_ref + '.o\n')
        sh_file.write(
            '#SBATCH -e ' + self.output_path + '/' + self.experiment_name +
            '/logs/P1_' + job_ref + '.e\n')

        file_path = str(Path(__file__).parent.parent.parent) + "/streamline/legacy" + '/EDAJobSubmit.py'
        cluster_params = self.get_cluster_params(dataset_path)
        command = ' '.join(['srun', 'python', file_path] + cluster_params)
        sh_file.write(command + '\n')
        sh_file.close()
        os.system('sbatch ' + job_name)

    def submit_lsf_cluster_job(self, dataset_path):
        job_ref = str(time.time())
        job_name = self.output_path + '/' + self.experiment_name + '/jobs/P1_' + job_ref + '_run.sh'
        sh_file = open(job_name, 'w')
        sh_file.write('#!/bin/bash\n')
        sh_file.write('#BSUB -q ' + self.queue + '\n')
        sh_file.write('#BSUB -J ' + job_ref + '\n')
        sh_file.write('#BSUB -R "rusage[mem=' + str(self.reserved_memory) + 'G]"' + '\n')
        sh_file.write('#BSUB -M ' + str(self.reserved_memory) + 'GB' + '\n')
        sh_file.write(
            '#BSUB -o ' + self.output_path + '/' + self.experiment_name +
            '/logs/P1_' + job_ref + '.o\n')
        sh_file.write(
            '#BSUB -e ' + self.output_path + '/' + self.experiment_name +
            '/logs/P1_' + job_ref + '.e\n')

        file_path = str(Path(__file__).parent.parent.parent) + "/streamline/legacy" + '/EDAJobSubmit.py'
        cluster_params = self.get_cluster_params(dataset_path)
        command = ' '.join(['python', file_path] + cluster_params)
        sh_file.write(command + '\n')
        sh_file.close()
        os.system('bsub < ' + job_name)<|MERGE_RESOLUTION|>--- conflicted
+++ resolved
@@ -44,14 +44,9 @@
 
     """
 
-<<<<<<< HEAD
-    def __init__(self, data_path, output_path, experiment_name, exploration_list=None, plot_list=None,
-                 outcome_label="Class", outcome_type=None, instance_label=None, match_label=None, n_splits=10,
-                 partition_method="Stratified",
-=======
     def __init__(self, data_path, output_path, experiment_name, exclude_eda_output=None,
-                 class_label="Class", instance_label=None, match_label=None, n_splits=10, partition_method="Stratified",
->>>>>>> 4b0569f3
+                 outcome_label="Class",outcome_type=None, instance_label=None,
+                 match_label=None, n_splits=10, partition_method="Stratified",
                  ignore_features=None, categorical_features=None, quantitative_features=None, top_features=20,
                  categorical_cutoff=10, sig_cutoff=0.05, featureeng_missingness=0.5, cleaning_missingness=0.5,
                  correlation_removal_threshold=1.0,
@@ -63,17 +58,9 @@
             data_path: path to directory containing datasets
             output_path: path to output directory
             experiment_name: name of experiment output folder (no spaces)
-<<<<<<< HEAD
-            exploration_list: list of names of analysis to do while doing EDA (must be in set \
-                                ["Describe", "Univariate Analysis", "Feature Correlation"])
-            plot_list: list of analysis plots to save in experiment directory (must be in set \
-                                ["Describe", "Univariate Analysis", "Feature Correlation"])
-            outcome_label: outcome label of all datasets
-=======
             exclude_eda_output: list of eda outputs to exclude
             possible options ['describe_csv', 'univariate_plots', 'correlation_plots']
-            class_label: outcome label of all datasets
->>>>>>> 4b0569f3
+            outcome_label: outcome label of all datasets
             instance_label: instance label of all datasets (if present)
             match_label: only applies when M selected for partition-method; indicates column with \
                             matched instance ids
@@ -181,16 +168,10 @@
                     if self.run_cluster == "LSFOld":
                         self.submit_lsf_cluster_job(dataset_path)
                         continue
-<<<<<<< HEAD
                     dataset = Dataset(dataset_path, self.outcome_label, self.match_label, self.instance_label,
                                       self.outcome_type)
                     self.outcome_type = dataset.outcome_type
                     self.save_metadata()
-=======
-                    dataset = Dataset(dataset_path, self.class_label, self.match_label, self.instance_label)
-                    # Ryan - dataset loading has to take place on individual compute nodes
-                    # (bare minimum can be running on head node for cluster parallelization)
->>>>>>> 4b0569f3
                     job_obj = DataProcess(dataset, self.output_path + '/' + self.experiment_name,
                                           self.ignore_features,
                                           self.categorical_features, self.quantitative_features,
@@ -275,14 +256,9 @@
         pickle_out.close()
 
     def get_cluster_params(self, dataset_path):
-<<<<<<< HEAD
-        cluster_params = [dataset_path, self.output_path, self.experiment_name, None, None,
-                          self.outcome_label, self.outcome_type, self.instance_label, self.match_label, self.n_splits,
-=======
         exclude_param = ','.join(self.exclude_eda_output) if self.exclude_eda_output else None
         cluster_params = [dataset_path, self.output_path, self.experiment_name, exclude_param,
-                          self.class_label, self.instance_label, self.match_label, self.n_splits,
->>>>>>> 4b0569f3
+                          self.outcome_label, self.outcome_type, self.instance_label, self.match_label, self.n_splits,
                           self.partition_method, self.ignore_features, self.categorical_features,
                           self.quantitative_features, self.top_features,
                           self.categorical_cutoff, self.sig_cutoff, self.featureeng_missingness,
