--- conflicted
+++ resolved
@@ -75,7 +75,6 @@
         self.outcome_type = outcome_type
         self.instance_label = instance_label
 
-<<<<<<< HEAD
         if outcome_type is None:
             file = open(self.output_path + '/' + self.experiment_name + '/' + "metadata.pickle", 'rb')
             metadata = pickle.load(file)
@@ -115,10 +114,7 @@
         else:
             raise Exception("Unknown Outcome Type:" + str(self.outcome_type))
 
-        if algorithms == "All":
-=======
         if algorithms == "All" or algorithms == ['All']:
->>>>>>> 4b0569f3
             algorithms = None
 
         if algorithms is None:
