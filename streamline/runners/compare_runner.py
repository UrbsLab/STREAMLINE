import os
import pickle
import time
import dask
from pathlib import Path
from joblib import Parallel, delayed
<<<<<<< HEAD
=======
from streamline.modeling.classification_utils import SUPPORTED_CLASSIFICATION_MODELS as SUPPORTED_MODELS
from streamline.modeling.classification_utils import is_supported_model
>>>>>>> 8abba01e
from streamline.postanalysis.dataset_compare import CompareJob
from streamline.utils.runners import runner_fn
from streamline.utils.cluster import get_cluster


class CompareRunner:
    """
    Runner Class for collating dataset compare job
    """

    def __init__(self, output_path, experiment_name, experiment_path=None,
                 outcome_label="Class", instance_label=None, sig_cutoff=0.05, show_plots=False,
                 run_cluster=False, queue='defq', reserved_memory=4):
        """
        Args:
            output_path: path to output directory
            experiment_name: name of experiment (no spaces)
            algorithms: list of str of ML models to run
            sig_cutoff: significance cutoff, default=0.05
            show_plots: flag to show plots
        """
        self.output_path = output_path
        self.experiment_name = experiment_name
        self.outcome_label = outcome_label
        self.instance_label = instance_label
        self.experiment_path = experiment_path

<<<<<<< HEAD
        # if algorithms is None:
        #     self.algorithms = SUPPORTED_MODELS
        #     if exclude is not None:
        #         for algorithm in exclude:
        #             try:
        #                 self.algorithms.remove(algorithm)
        #             except Exception:
        #                 Exception("Unknown algorithm in exclude: " + str(algorithm))
        # else:
        #     self.algorithms = list()
        #     for algorithm in algorithms:
        #         self.algorithms.append(is_supported_model(algorithm))
        self.algorithms = None
        self.get_algorithms()
=======
        if algorithms is None:
            self.algorithms = SUPPORTED_MODELS
            if exclude is not None:
                for algorithm in exclude:
                    try:
                        self.algorithms.remove(algorithm)
                    except Exception:
                        Exception("Unknown algorithm in exclude: " + str(algorithm))
        else:
            self.algorithms = list()
            for algorithm in algorithms:
                self.algorithms.append(is_supported_model(algorithm))
>>>>>>> 8abba01e

        self.sig_cutoff = sig_cutoff
        self.show_plots = show_plots

        self.run_cluster = run_cluster
        self.queue = queue
        self.reserved_memory = reserved_memory

        # Argument checks
        if not os.path.exists(self.output_path):
            raise Exception("Output path must exist (from phase 1) before phase 6 can begin")
        if not os.path.exists(self.output_path + '/' + self.experiment_name):
            raise Exception("Experiment must exist (from phase 1) before phase 6 can begin")

    def run(self, run_parallel=False):
        if self.run_cluster in ["SLURMOld", "LSFOld"]:
            if self.run_cluster == "SLURMOld":
                self.submit_slurm_cluster_job()

            if self.run_cluster == "LSFOld":
                self.submit_lsf_cluster_job()
        else:
            job_obj = CompareJob(self.output_path, self.experiment_name, None, self.algorithms, None,
                                 self.outcome_label, self.instance_label, self.sig_cutoff, self.show_plots)
            if run_parallel in ["multiprocessing", "True", True]:
                # p = multiprocessing.Process(target=runner_fn, args=(job_obj, ))
                # p.start()
                # p.join()
                Parallel()(delayed(runner_fn)(job_obj) for job_obj in [job_obj, ])
            elif self.run_cluster and "Old" not in self.run_cluster:
                get_cluster(self.run_cluster,
                            self.output_path + '/' + self.experiment_name, self.queue, self.reserved_memory)
                dask.compute([dask.delayed(runner_fn)(job_obj) for job_obj in [job_obj, ]])
            else:
                job_obj.run()

    def get_algorithms(self):
        pickle_in = open(self.output_path + '/' + self.experiment_name + '/' + "algInfo.pickle", 'rb')
        alg_info = pickle.load(pickle_in)
        algorithms = list()
        for algorithm in alg_info.keys():
            if alg_info[algorithm][0]:
                algorithms.append(algorithm)
        self.algorithms = algorithms
        pickle_in.close()

    def get_cluster_params(self):
        cluster_params = [self.output_path, self.experiment_name, None, False, None,
                          self.outcome_label, self.instance_label, self.sig_cutoff, self.show_plots]
        cluster_params = [str(i) for i in cluster_params]
        return cluster_params

    def submit_slurm_cluster_job(self):
        job_ref = str(time.time())
        job_name = self.output_path + '/' + self.experiment_name + '/jobs/P1_' + job_ref + '_run.sh'
        sh_file = open(job_name, 'w')
        sh_file.write('#!/bin/bash\n')
        sh_file.write('#SBATCH -p ' + self.queue + '\n')
        sh_file.write('#SBATCH --job-name=' + job_ref + '\n')
        sh_file.write('#SBATCH --mem=' + str(self.reserved_memory) + 'G' + '\n')
        # sh_file.write('#BSUB -M '+str(maximum_memory)+'GB'+'\n')
        sh_file.write(
            '#SBATCH -o ' + self.output_path + '/' + self.experiment_name +
            '/logs/P7_' + job_ref + '.o\n')
        sh_file.write(
            '#SBATCH -e ' + self.output_path + '/' + self.experiment_name +
            '/logs/P7_' + job_ref + '.e\n')

        file_path = str(Path(__file__).parent.parent.parent) + "/streamline/legacy" + '/CompareJobSubmit.py'
        cluster_params = self.get_cluster_params()
        command = ' '.join(['srun', 'python', file_path] + cluster_params)
        sh_file.write(command + '\n')
        sh_file.close()
        os.system('sbatch ' + job_name)

    def submit_lsf_cluster_job(self):
        job_ref = str(time.time())
        job_name = self.output_path + '/' + self.experiment_name + '/jobs/P7_' + job_ref + '_run.sh'
        sh_file = open(job_name, 'w')
        sh_file.write('#!/bin/bash\n')
        sh_file.write('#BSUB -q ' + self.queue + '\n')
        sh_file.write('#BSUB -J ' + job_ref + '\n')
        sh_file.write('#BSUB -R "rusage[mem=' + str(self.reserved_memory) + 'G]"' + '\n')
        sh_file.write('#BSUB -M ' + str(self.reserved_memory) + 'GB' + '\n')
        sh_file.write(
            '#BSUB -o ' + self.output_path + '/' + self.experiment_name +
            '/logs/P7_' + job_ref + '.o\n')
        sh_file.write(
            '#BSUB -e ' + self.output_path + '/' + self.experiment_name +
            '/logs/P7_' + job_ref + '.e\n')

        file_path = str(Path(__file__).parent.parent.parent) + "/streamline/legacy" + '/CompareJobSubmit.py'
        cluster_params = self.get_cluster_params()
        command = ' '.join(['python', file_path] + cluster_params)
        sh_file.write(command + '\n')
        sh_file.close()
        os.system('bsub < ' + job_name)<|MERGE_RESOLUTION|>--- conflicted
+++ resolved
@@ -4,11 +4,6 @@
 import dask
 from pathlib import Path
 from joblib import Parallel, delayed
-<<<<<<< HEAD
-=======
-from streamline.modeling.classification_utils import SUPPORTED_CLASSIFICATION_MODELS as SUPPORTED_MODELS
-from streamline.modeling.classification_utils import is_supported_model
->>>>>>> 8abba01e
 from streamline.postanalysis.dataset_compare import CompareJob
 from streamline.utils.runners import runner_fn
 from streamline.utils.cluster import get_cluster
@@ -26,7 +21,6 @@
         Args:
             output_path: path to output directory
             experiment_name: name of experiment (no spaces)
-            algorithms: list of str of ML models to run
             sig_cutoff: significance cutoff, default=0.05
             show_plots: flag to show plots
         """
@@ -36,7 +30,6 @@
         self.instance_label = instance_label
         self.experiment_path = experiment_path
 
-<<<<<<< HEAD
         # if algorithms is None:
         #     self.algorithms = SUPPORTED_MODELS
         #     if exclude is not None:
@@ -51,20 +44,6 @@
         #         self.algorithms.append(is_supported_model(algorithm))
         self.algorithms = None
         self.get_algorithms()
-=======
-        if algorithms is None:
-            self.algorithms = SUPPORTED_MODELS
-            if exclude is not None:
-                for algorithm in exclude:
-                    try:
-                        self.algorithms.remove(algorithm)
-                    except Exception:
-                        Exception("Unknown algorithm in exclude: " + str(algorithm))
-        else:
-            self.algorithms = list()
-            for algorithm in algorithms:
-                self.algorithms.append(is_supported_model(algorithm))
->>>>>>> 8abba01e
 
         self.sig_cutoff = sig_cutoff
         self.show_plots = show_plots
