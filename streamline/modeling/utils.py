--- conflicted
+++ resolved
@@ -1,21 +1,14 @@
 import os
-<<<<<<< HEAD
-=======
 import pickle
 import logging
 import pandas as pd
->>>>>>> 8ca8d902
 import multiprocessing
 from streamline.modeling.load_models import load_class_from_folder
 
 num_cores = int(os.environ.get('SLURM_CPUS_PER_TASK', multiprocessing.cpu_count()))
 
-<<<<<<< HEAD
 SUPPORTED_MODELS_OBJ = load_class_from_folder(model_type="BinaryClassification") \
                        + load_class_from_folder(model_type="Regression")
-=======
-SUPPORTED_MODELS_OBJ = load_class_from_folder()
->>>>>>> 8ca8d902
 
 SUPPORTED_MODELS = [m.model_name for m in SUPPORTED_MODELS_OBJ]
 
