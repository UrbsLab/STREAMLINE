--- conflicted
+++ resolved
@@ -28,14 +28,9 @@
     This script is run once for each replication dataset in rep_data_path.
     """
 
-<<<<<<< HEAD
     def __init__(self, dataset_filename, dataset_for_rep, full_path, outcome_label, outcome_type, instance_label,
-                 match_label, ignore_features=None, cv_partitions=3,
-                 export_feature_correlations=True, plot_roc=True, plot_prc=True, plot_metric_boxplots=True,
-=======
-    def __init__(self, dataset_filename, dataset_for_rep, full_path, class_label, instance_label, match_label,
-                 ignore_features=None, algorithms=None, exclude=("XCS", "eLCS"), cv_partitions=3, exclude_plots=None,
->>>>>>> 4b0569f3
+                 match_label,
+                 ignore_features=None, cv_partitions=3, exclude_plots=None,
                  categorical_cutoff=10, sig_cutoff=0.05, scale_data=True, impute_data=True,
                  multi_impute=True, show_plots=False, scoring_metric='balanced_accuracy', random_state=None):
         super().__init__()
@@ -415,11 +410,8 @@
                 except Exception as e:
                     logging.warning("Unknow Exception in Imputation: "
                                     + str(self.apply_name))
-<<<<<<< HEAD
-=======
                     logging.warning(e)
                     # raise e
->>>>>>> 4b0569f3
 
             # Scale dataframe based on training scaling
             if self.scale_data:
@@ -461,20 +453,11 @@
                 # includes everything from training except feature importance values
             master_list.append(eval_dict)  # update master list with evalDict for this CV model
 
-<<<<<<< HEAD
-        stats = StatsJob(self.full_path + '/applymodel/' + self.apply_name,
-                         self.outcome_label, self.instance_label, self.scoring_metric,
-                         cv_partitions=self.cv_partitions, top_features=40, sig_cutoff=self.sig_cutoff,
-                         metric_weight=self.scoring_metric, scale_data=self.scale_data,
-                         plot_roc=self.plot_roc, plot_prc=self.plot_prc, plot_fi_box=False,
-                         plot_metric_boxplots=self.plot_metric_boxplots, show_plots=self.show_plots)
-=======
         stats = StatsJob(self.full_path + '/replication/' + self.apply_name,
                          self.algorithms, self.class_label, self.instance_label, self.scoring_metric,
                          cv_partitions=self.cv_partitions, top_features=40, sig_cutoff=self.sig_cutoff,
                          metric_weight='balanced_accuracy', scale_data=self.scale_data,
                          exclude_plots=self.exclude_plots, show_plots=self.show_plots)
->>>>>>> 4b0569f3
 
         if self.outcome_type == "Binary":
             result_table, metric_dict = stats.primary_stats_classification(master_list, rep_data.data)
@@ -532,40 +515,6 @@
 
         impute_rep_df = None
 
-<<<<<<< HEAD
-        impute_oridinal_info = self.full_path + '/scale_impute/ordinal_imputer_cv' + str(
-            cv_count) + '.pickle'  # Corresponding pickle file name with scalingInfo
-        if self.multi_impute:  # multiple imputation of quantitative features
-            infile = open(impute_oridinal_info, 'rb')
-            imputer = pickle.load(infile)
-            infile.close()
-            inst_rep = None
-            # Prepare data for scikit imputation
-            if self.instance_label is None or self.instance_label == 'None':
-                x_rep = cv_rep_data.drop([self.outcome_label], axis=1).values
-            else:
-                x_rep = cv_rep_data.drop([self.outcome_label, self.instance_label], axis=1).values
-                inst_rep = cv_rep_data[self.instance_label].values  # pull out instance labels in case they include text
-            y_rep = cv_rep_data[self.outcome_label].values
-            x_rep_impute = imputer.transform(x_rep)
-            # Recombine x and y
-            if self.instance_label is None or self.instance_label == 'None':
-                impute_rep_df = pd.concat([pd.DataFrame(y_rep, columns=[self.outcome_label]),
-                                           pd.DataFrame(x_rep_impute, columns=all_train_feature_list)], axis=1,
-                                          sort=False)
-            else:
-                impute_rep_df = pd.concat(
-                    [pd.DataFrame(y_rep, columns=[self.outcome_label]),
-                     pd.DataFrame(inst_rep, columns=[self.instance_label]),
-                     pd.DataFrame(x_rep_impute, columns=all_train_feature_list)], axis=1, sort=False)
-        else:  # simple (median) imputation of quantitative features
-            infile = open(impute_oridinal_info, 'rb')
-            median_dict = pickle.load(infile)
-            infile.close()
-            for c in cv_rep_data.columns:
-                if c in median_dict:  # was the given feature identified as and treated as categorical during training?
-                    cv_rep_data[c].fillna(median_dict[c], inplace=True)
-=======
         try:
             impute_oridinal_info = self.full_path + '/scale_impute/ordinal_imputer_cv' + str(
                 cv_count) + '.pickle'  # Corresponding pickle file name with scalingInfo
@@ -611,7 +560,6 @@
                         cv_rep_data[feat].fillna(cv_rep_data[feat].mean(), inplace=True)
             impute_rep_df = cv_rep_data
 
->>>>>>> 4b0569f3
         return impute_rep_df
 
     def scale_rep_data(self, cv_count, cv_rep_data, all_train_feature_list):
