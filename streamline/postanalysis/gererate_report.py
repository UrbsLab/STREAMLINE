--- conflicted
+++ resolved
@@ -126,22 +126,6 @@
         # FRONT PAGE - Summary of Pipeline settings
         # -------------------------------------------------------------------------------------------------------
         logging.info("Starting Report")
-<<<<<<< HEAD
-        inc = 2
-        targetdata = ars_dic[0:21 + inc]  # Data-path to  instance label
-        cv = ars_dic[21 + inc:27 + inc]  # cv partitions to partition Method
-        match = ars_dic[27 + inc:30 + inc]  # match label
-        cat_cut = ars_dic[30 + inc:33 + inc]  # categorical cutoff
-        stat_cut = ars_dic[33 + inc:36 + inc]  # statistical significance cutoff
-        process = ars_dic[36 + inc:51 + inc]  # feature missingness cutoff to list of exploratory plots saved
-        general = ars_dic[51 + inc:57 + inc]  # random seed to run from notebooks
-        process2 = ars_dic[57 + inc:66 + inc]  # use data scaling to use multivariate imputation
-        featsel = ars_dic[66 + inc:93 + inc]  # use mutual info to export feature importance plots
-        overwrite = ars_dic[93 + inc:96 + inc]  # overwrite cv
-        modeling = ars_dic[96 + inc:114 + inc]  # primary metric to export hyperparameter sweep plots
-        lcs = ars_dic[114 + inc:129 + inc]
-        stats = ars_dic[129 + inc:150 + inc]
-=======
 
         targetdata = ars_dic[0:27]  # Data-path to  Specified Quantitative Features
         cv = ars_dic[27:33]  # cv partitions to partition Method
@@ -169,7 +153,6 @@
         #modeling = ars_dic[96:114]  # primary metric to export hyperparameter sweep plots
         #lcs = ars_dic[114:129]
         #stats = ars_dic[129:150]
->>>>>>> 4b0569f3
 
         ls2 = ars_dic_2
 
@@ -858,81 +841,6 @@
             #         + str(best_alg_aps.values) + ' = '
             #         + str("{:.3f}".format(highest_aps)), border=1, align='L')
 
-<<<<<<< HEAD
-            if self.outcome_type == "Binary" or self.outcome_type == "Multiclass":
-
-                self.analysis_report.set_font('Times', 'B', 10)
-                # ROC
-                # -------------------------------
-                self.analysis_report.x = 1
-                self.analysis_report.y = 112
-                self.analysis_report.cell(10, 4, 'ROC', 1, align="L")
-                if self.training:
-                    self.analysis_report.image(
-                        self.experiment_path + '/' + self.datasets[m] + '/model_evaluation/Summary_ROC.png', 4, 118,
-                        120)
-                    self.analysis_report.image(
-                        self.experiment_path + '/' + self.datasets[
-                            m] + '/model_evaluation/metricBoxplots/Compare_ROC AUC.png', 124,
-                        118,
-                        82, 85)
-                else:
-                    self.analysis_report.image(
-                        self.experiment_path + '/' + self.train_name + '/applymodel/' + self.datasets[
-                            m] + '/model_evaluation/Summary_ROC.png',
-                        4, 118, 120)
-                    self.analysis_report.image(
-                        self.experiment_path + '/' + self.train_name + '/applymodel/' + self.datasets[
-                            m] + '/model_evaluation/metricBoxplots/Compare_ROC AUC.png', 124, 118, 82, 85)
-
-                # PRC-------------------------------
-                self.analysis_report.x = 1
-                self.analysis_report.y = 200
-                self.analysis_report.cell(10, 4, 'PRC', 1, align="L")
-                if self.training:
-                    self.analysis_report.image(
-                        self.experiment_path + '/' + self.datasets[m] + '/model_evaluation/Summary_PRC.png', 4, 206,
-                        133)  # wider to account for more text
-                    self.analysis_report.image(
-                        self.experiment_path + '/' + self.datasets[
-                            m] + '/model_evaluation/metricBoxplots/Compare_PRC AUC.png', 138,
-                        205,
-                        68, 80)
-                else:
-                    self.analysis_report.image(
-                        self.experiment_path + '/' + self.train_name + '/applymodel/' + self.datasets[
-                            m] + '/model_evaluation/Summary_PRC.png',
-                        4, 206, 133)  # wider to account for more text
-                    self.analysis_report.image(
-                        self.experiment_path + '/' + self.train_name + '/applymodel/' + self.datasets[
-                            m] + '/model_evaluation/metricBoxplots/Compare_PRC AUC.png', 138, 205, 68, 80)
-                self.footer()
-            elif self.outcome_type == "Continuous":
-                self.analysis_report.set_margins(left=1, top=1, right=1, )
-                self.analysis_report.add_page()
-                self.analysis_report.set_font('Times', 'B', 12)
-                self.analysis_report.cell(w=0, h=8,
-                                          txt="Dataset and Model Prediction Summary:  D"
-                                              + str(m + 1) + " = " + self.datasets[m],
-                                          border=1, align="L", ln=2)
-
-                if self.training:
-                    self.analysis_report.image(self.experiment_path + '/' + self.datasets[m]
-                                               + '/model_evaluation/evalPlots/'
-                                               + 'actual_vs_predict_all_algorithms.png', 1, 10, 200, 110)
-                    self.analysis_report.image(self.experiment_path + '/' + self.datasets[m]
-                                               + '/model_evaluation/evalPlots/'
-                                               + 'probability_train_residual_all_algorithms.png', 1, 130,
-                                               100, 90)
-                    self.analysis_report.image(self.experiment_path + '/' + self.datasets[m]
-                                               + '/model_evaluation/evalPlots/'
-                                               + 'probability_test_residual_all_algorithms.png',
-                                               110, 130,
-                                               100, 90)
-                    # self.analysis_report.image(self.experiment_path + '/' + self.datasets[m]
-                    #                            + '/model_evaluation/residualPlot/'
-                    #                            + 'actual_vs_predict_all_algorithms.png', 1, 1, 110, 60)
-=======
             self.analysis_report.set_font('Times', 'B', 10)
             # ROC
             # -------------------------------
@@ -979,7 +887,6 @@
                     self.experiment_path + '/' + self.train_name + '/replication/' + self.datasets[
                         m] + '/model_evaluation/metricBoxplots/Compare_PRC AUC.png', 138, 205, 68, 80)
             self.footer()
->>>>>>> 4b0569f3
 
         # NEXT PAGE(S) - Average Model Prediction Statistics
         # --------------------------------------------------------------------------------------
