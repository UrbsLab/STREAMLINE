import csv
import glob
import os
import pickle
import time
import logging
from pathlib import Path

import numpy as np
import pandas as pd
import matplotlib.pyplot as plt
from matplotlib import rc
from statistics import mean, median, stdev

from scipy import stats
from scipy.stats import kruskal, wilcoxon, mannwhitneyu
from streamline.utils.job import Job
import seaborn as sns

sns.set_theme()


class StatsJob(Job):
    """
    This 'Job' script creates summaries of ML classification evaluation statistics
    (means and standard deviations), ROC and PRC plots (comparing CV performance
    in the same ML algorithm and comparing average performance
    between ML algorithms), model feature importance averages over CV runs,
    boxplot comparing ML algorithms for each metric, Kruskal Wallis
    and Mann Whitney statistical comparisons between ML algorithms, model
    feature importance boxplot for each algorithm, and composite feature
    importance plots summarizing model feature importance across all ML algorithms.
    It is run for a single dataset from the original target
    dataset folder (data_path) in Phase 1 (i.e. stats summary completed for all cv datasets).
    """

    def __init__(self, full_path, outcome_label, outcome_type, instance_label,
                 scoring_metric='balanced_accuracy',
                 cv_partitions=5, top_features=40, sig_cutoff=0.05, metric_weight='balanced_accuracy', scale_data=True,
                 exclude_plots=None, show_plots=False):
        """

        Args:
            full_path:
            outcome_label:
            instance_label:
            scoring_metric:
            cv_partitions:
            top_features:
            sig_cutoff:
            metric_weight:
            scale_data:
            show_plots:
        """
        super().__init__()
        self.full_path = full_path
        self.outcome_label = outcome_label
        self.outcome_type = outcome_type
        self.instance_label = instance_label
        self.data_name = self.full_path.split('/')[-1]
        self.experiment_path = '/'.join(self.full_path.split('/')[:-1])

        known_exclude_options = ['plot_ROC', 'plot_PRC', 'plot_FI_box', 'plot_metric_boxplots']
        if exclude_plots is not None:
            for x in exclude_plots:
                if x not in known_exclude_options:
                    logging.warning("Unknown exclusion option " + str(x))
        else:
            exclude_plots = list()

        self.plot_roc = 'plot_ROC' not in exclude_plots
        self.plot_prc = 'plot_PRC' not in exclude_plots
        self.plot_metric_boxplots = 'plot_metric_boxplots' not in exclude_plots
        self.plot_fi_box = 'plot_FI_box' not in exclude_plots

        self.cv_partitions = cv_partitions
        self.scale_data = scale_data
        self.scoring_metric = scoring_metric
        self.top_features = top_features
        self.sig_cutoff = sig_cutoff
        self.metric_weight = metric_weight

        if self.outcome_type == "Continuous" and (self.scoring_metric == 'balanced_accuracy'
                                                  or self.metric_weight == 'balanced_accuracy'):
            self.metric_weight = 'explained_variance'
            self.scoring_metric = 'explained_variance'

        self.show_plots = show_plots
        if self.plot_fi_box:
            self.feature_headers = pd.read_csv(self.full_path + "/exploratory/ProcessedFeatureNames.csv",
                                               sep=',').columns.values.tolist()  # Get Original Headers
        else:
            try:
                self.feature_headers = pd.read_csv(self.full_path
                                                   + "/exploratory/ProcessedFeatureNames.csv",
                                                   sep=',').columns.values.tolist()  # Get Original Headers
            #        if self.plot_fi_box:
            #            self.original_headers = pd.read_csv(self.full_path + "/exploratory/OriginalFeatureNames.csv",
            #                                                sep=',').columns.values.tolist()  # Get Original Headers
            #        else:
            #            try:
            #                self.original_headers = pd.read_csv(self.full_path
            #                                                    + "/exploratory/OriginalFeatureNames.csv",
            #                                                    sep=',').columns.values.tolist()
            #                                                    # Get Original Headers
            except Exception:
                self.original_headers = None
<<<<<<< HEAD
        if 'applymodel' not in full_path:
            self.partial_path = '/'.join(full_path.split('/')[:-1])
        else:
            self.partial_path = '/'.join(full_path.split('/')[:-3])
        pickle_in = open(self.partial_path + '/' + "algInfo.pickle", 'rb')
        alg_info = pickle.load(pickle_in)
        algorithms = list()
        abbrev = dict()
        colors = dict()
        for algorithm in alg_info.keys():
            if alg_info[algorithm][0]:
                algorithms.append(algorithm)
                abbrev[algorithm] = alg_info[algorithm][1]
                colors[algorithm] = alg_info[algorithm][2]
        self.algorithms = algorithms
        self.abbrev = abbrev
        self.colors = colors
        pickle_in.close()
=======
        #        self.feature_headers = self.original_headers.copy()
        #        if self.instance_label is not None:
        #            if self.instance_label in self.feature_headers:
        #                self.feature_headers.remove(self.instance_label)
        #        self.feature_headers.remove(self.class_label)

        self.abbrev = dict((k, ABBREVIATION[k]) for k in self.algorithms if k in ABBREVIATION)
        self.colors = dict((k, COLORS[k]) for k in self.algorithms if k in COLORS)
>>>>>>> 4b0569f3

    def run(self):
        self.job_start_time = time.time()  # for tracking phase runtime
        logging.info('Running Statistics Summary for ' + str(self.data_name))

        # Translate metric name from scikit-learn standard
        # (currently balanced accuracy is hardcoded for use in generating FI plots due to no-skill normalization)
        if self.outcome_type == "Binary":
            metric_term_dict = {'balanced_accuracy': 'Balanced Accuracy', 'accuracy': 'Accuracy', 'f1': 'F1 Score',
                                'recall': 'Sensitivity (Recall)', 'precision': 'Precision (PPV)', 'roc_auc': 'ROC AUC'}
        elif self.outcome_type == "Continuous":
            metric_term_dict = {'max_error': 'Max Error', 'mean_absolute_error': 'Mean Absolute Error',
                                'mean_squared_error': 'Mean Squared Error',
                                'median_absolute_error': 'Median Absolute Error',
                                'explained_variance': 'Explained Variance',
                                'pearson_correlation': 'Pearson Correlation', 'f1': 'F1 Score'}
        elif self.outcome_type == "Multiclass":
            metric_term_dict = {'balanced_accuracy': 'Balanced Accuracy', 'accuracy': 'Accuracy', 'f1': 'F1 Score',
                                'recall': 'Sensitivity (Recall)', 'precision': 'Precision (PPV)',
                                'roc_auc': 'ROC AUC'}

        self.metric_weight = metric_term_dict[self.metric_weight]

        # Get algorithms run, specify algorithm abbreviations, colors to use for
        # algorithms in plots, and original ordered feature name list
        self.preparation()

        # logging.warning(self.outcome_type)

        if self.outcome_type == "Binary":
            # Gather and summarize all evaluation metrics for each algorithm across all CVs.
            # Returns result_table used to plot average ROC and PRC plots and metric_dict
            # organizing all metrics over all algorithms and CVs.
            result_table, metric_dict = self.primary_stats_classification()
            # Plot ROC and PRC curves comparing average ML algorithm performance (averaged over all CVs)
            logging.info('Generating ROC and PRC plots...')
            self.do_plot_roc(result_table)
            self.do_plot_prc(result_table)
        elif self.outcome_type == "Multiclass":
            result_table, metric_dict = self.primary_stats_multiclass()
            # Plot ROC and PRC curves comparing average ML algorithm performance (averaged over all CVs)
            logging.info('Generating ROC and PRC plots...')
            self.do_plot_roc(result_table)
            self.do_plot_prc(result_table)
        elif self.outcome_type == "Continuous":
            result_table, metric_dict = self.primary_stats_regression()
            self.residuals_regression()

        # Make list of metric names
        logging.info('Saving Metric Summaries...')
        metrics = list(metric_dict[self.algorithms[0]].keys())

        # Save metric means, median and standard deviations
        self.save_metric_stats(metrics, metric_dict)

        # Generate boxplot comparing algorithm performance for each standard metric, if specified by user
        if self.plot_metric_boxplots:
            logging.info('Generating Metric Boxplots...')
            self.metric_boxplots(metrics, metric_dict)

        # Calculate and export Kruskal Wallis, Mann Whitney, and wilcoxon Rank sum stats
        # if more than one ML algorithm has been run (for the comparison) - note stats are based on
        # comparing the multiple CV models for each algorithm.
        if len(self.algorithms) > 1:
            logging.info('Running Non-Parametric Statistical Significance Analysis...')
            kruskal_summary = self.kruskal_wallis(metrics, metric_dict)
            self.wilcoxon_rank(metrics, metric_dict, kruskal_summary)
            self.mann_whitney_u(metrics, metric_dict, kruskal_summary)

        if self.outcome_type == "Binary" or self.outcome_type == "Multiclass":
            ave_or_median = 'Median'
        else:
            ave_or_median = 'Mean'

        # Run FI Related stats and plots
        self.fi_stats(metric_dict, ave_or_median)

        # Export phase runtime
        self.save_runtime()

        # Parse all pipeline runtime files into a single runtime report
        self.parse_runtime()

        # Print phase completion
        logging.info(self.data_name + " phase 5 complete")
        job_file = open(self.experiment_path + '/jobsCompleted/job_stats_' + self.data_name + '.txt', 'w')
        job_file.write('complete')
        job_file.close()

<<<<<<< HEAD
    def residuals_regression(self, result_file=None):
        s_res_trains = []  # training residual
        s_res_tests = []  # testing residual
        s_y_train_preds = []  # training prediction
        s_y_test_preds = []  # testing prediction
        s_y_trains = []  # training label
        s_y_tests = []  # testing label

        m_trains = []  # slope of training plot
        b_trains = []  # intercept of training plot
        m_tests = []  # slope of testing plot
        b_tests = []  # intercept of testing plot
        for algorithm in self.algorithms:
            s_res_train = []
            s_res_test = []
            s_y_train_pred = []
            s_y_test_pred = []
            s_y_train = []
            s_y_test = []
            for cv_count in range(0, self.cv_partitions):
                if result_file is None:
                    result_file = self.full_path + '/model_evaluation/pickled_metrics/' + self.abbrev[algorithm] \
                                  + "_CV_" + str(cv_count) + "_residuals.pickle"
                file = open(result_file, 'rb')
                results = pickle.load(file)
                file.close()
                # logging.warning(len(results))
                res_train = results[0]
                res_test = results[1]
                y_train_pred = results[2]
                y_test_pred = results[3]
                y_train = results[4]
                y_test = results[5]

                s_res_train = np.stack([res_train], axis=0)
                s_res_test = np.stack([res_test], axis=0)
                s_y_train_pred = np.stack([y_train_pred], axis=0)
                s_y_test_pred = np.stack([y_test_pred], axis=0)
                s_y_train = np.stack([y_train], axis=0)
                s_y_test = np.stack([y_test], axis=0)

            s_res_train = s_res_train[0]
            s_res_test = s_res_test[0]
            s_y_train_pred = s_y_train_pred[0]
            s_y_test_pred = s_y_test_pred[0]
            s_y_train = s_y_train[0]
            s_y_test = s_y_test[0]

            s_res_trains.append(s_res_train)
            s_res_tests.append(s_res_test)
            s_y_train_preds.append(y_train_pred)
            s_y_test_preds.append(y_test_pred)
            s_y_trains.append(y_train)
            s_y_tests.append(s_y_test)

            plt.figure()
            plt.rcdefaults()
            if not os.path.exists(self.full_path + '/model_evaluation/evalPlots'):
                os.mkdir(self.full_path + '/model_evaluation/evalPlots')

            m_1, b_1 = np.polyfit(s_y_train_pred, s_y_train, 1)
            m_2, b_2 = np.polyfit(s_y_test_pred, s_y_test, 1)
            m_trains.append(m_1)
            m_tests.append(m_2)
            b_trains.append(b_1)
            b_tests.append(b_2)

        train_df = []
        test_df = []
        for i in range(len(self.algorithms)):
            df = pd.DataFrame([s_res_trains[i], [self.algorithms[i]] * len(s_res_trains[i]),
                               ["Training"] * len(s_res_trains[i])]).transpose()
            df.columns = ["Residual", "Algorithm", "Type"]
            train_df.append(df)
        train_df = pd.concat(train_df).reset_index(drop=True)
        for i in range(len(self.algorithms)):
            df = pd.DataFrame(
                [s_res_tests[i], [self.algorithms[i]] * len(s_res_tests[i]),
                 ["Testing"] * len(s_res_tests[i])]).transpose()
            df.columns = ["Residual", "Algorithm", "Type"]
            test_df.append(df)
        test_df = pd.concat(test_df).reset_index(drop=True)

        train_df.to_csv(self.full_path + '/model_evaluation/residual_train.csv')
        train_df = pd.read_csv(self.full_path + '/model_evaluation/residual_train.csv')
        test_df.to_csv(self.full_path + '/model_evaluation/residual_test.csv')
        test_df = pd.read_csv(self.full_path + '/model_evaluation/residual_test.csv')

        fig_2, axes_2 = plt.subplots(2, 2, sharey='all', figsize=[20, 15])
        for i in range(len(self.algorithms)):
            axes_2[0, 0].scatter(s_y_train_preds[i], s_res_trains[i], alpha=0.4, c=self.colors[self.algorithms[i]],
                                 label=self.algorithms[i])
            axes_2[1, 0].scatter(s_y_test_preds[i], s_res_tests[i], alpha=0.4, c=self.colors[self.algorithms[i]])

        axes_2[0, 0].axhline(y=0, color='black', linestyle='-')
        axes_2[0, 1].axhline(y=0, color='black', linestyle='-')
        axes_2[1, 0].axhline(y=0, color='black', linestyle='-')
        sns.violinplot(x='Algorithm', y='Residual', data=train_df, color='b', ax=axes_2[0, 1])
        sns.violinplot(x='Algorithm', y='Residual', data=test_df, color='r', ax=axes_2[1, 1])
        axes_2[1, 1].axhline(y=0, color='black', linestyle='-')
        axes_2[0, 0].title.set_text("Residual vs Predicted Outcome (Training)")
        axes_2[1, 0].title.set_text("Residual vs Predicted Outcome (Testing)")
        axes_2[0, 1].title.set_text("Residual Distribution (Training)")
        axes_2[1, 1].title.set_text("Residual Distribution (Testing)")
        axes_2[0, 0].set_ylabel('Residual')
        axes_2[1, 0].set_ylabel('Residual')
        axes_2[1, 0].set_xlabel('Predicted Outcome')
        fig_2.legend(loc='upper right')
        fig_2.savefig(self.full_path + '/model_evaluation/evalPlots/residual_distrib_all_algorithms.png')
        if self.show_plots:
            plt.show()
        else:
            plt.close('all')

        fig_3, axes_3 = plt.subplots(1, 2, sharey='all', figsize=[20, 10])
        for i in range(len(self.algorithms)):
            axes_3[0].scatter(s_y_train_preds[i], s_y_trains[i], alpha=0.3, c=self.colors[self.algorithms[i]])
            axes_3[1].scatter(s_y_test_preds[i], s_y_tests[i], alpha=0.3, c=self.colors[self.algorithms[i]])
            axes_3[0].plot(s_y_train_preds[i], m_trains[i] * s_y_train_preds[i] + b_trains[i],
                           color=self.colors[self.algorithms[i]], label=self.algorithms[i])
            axes_3[1].plot(s_y_test_preds[i], m_tests[i] * s_y_test_preds[i] + b_tests[i],
                           color=self.colors[self.algorithms[i]])
        axes_3[0].title.set_text('Actual Outcome vs. Predicted Outcome (Train)')
        axes_3[1].title.set_text('Actual Outcome vs. Predicted Outcome (Test)')
        axes_3[0].set_ylabel('Actual Outcome')
        axes_3[0].set_xlabel('Predicted Outcome')
        axes_3[1].set_xlabel('Predicted Outcome')
        fig_3.legend(loc='upper right')
        fig_3.savefig(self.full_path + '/model_evaluation/evalPlots/actual_vs_predict_all_algorithms.png')
        if self.show_plots:
            plt.show()
        else:
            plt.close('all')

        fig_4, axes_4 = plt.subplots(1, 1, figsize=(10, 10))
        for i in range(len(self.algorithms)):
            stats.probplot(s_res_trains[i], dist=stats.norm, sparams=(2, 3), plot=plt, fit=False)
        for i in range(len(self.algorithms)):
            axes_4.get_lines()[i].set_markerfacecolor(self.colors[self.algorithms[i]])
            axes_4.get_lines()[i].set_alpha(0.5)
            axes_4.get_lines()[i].set_color(self.colors[self.algorithms[i]])
            axes_4.get_lines()[i].set_label(self.algorithms[i])
        axes_4.title.set_text("Probability Plot of Training Residual")
        axes_4.set_xlabel("Theoretical Quantiles")
        axes_4.set_ylabel("Ordered Residual")
        axes_4.legend(loc='upper right')
        fig_4.savefig(self.full_path + '/model_evaluation/evalPlots/probability_train_residual_all_algorithms.png')
        if self.show_plots:
            plt.show()
        else:
            plt.close('all')

        fig_5, axes_5 = plt.subplots(1, 1, figsize=(10, 10))
        for i in range(len(self.algorithms)):
            stats.probplot(s_res_tests[i], dist=stats.norm, sparams=(2, 3), plot=plt, fit=False)
        for i in range(len(self.algorithms)):
            axes_5.get_lines()[i].set_markerfacecolor(self.colors[self.algorithms[i]])
            axes_5.get_lines()[i].set_alpha(0.5)
            axes_5.get_lines()[i].set_color(self.colors[self.algorithms[i]])
            axes_5.get_lines()[i].set_label(self.algorithms[i])
        axes_5.title.set_text("Probability Plot of Testing Residual")
        axes_5.set_xlabel("Theoretical Quantiles")
        axes_5.set_ylabel("Ordered Residual")
        axes_5.legend(loc='upper right')
        fig_5.savefig(self.full_path + '/model_evaluation/evalPlots/probability_test_residual_all_algorithms.png')
        if self.show_plots:
            plt.show()
        else:
            plt.close('all')

    def fi_stats(self, metric_dict, ave_or_median='Median'):
=======
    def fi_stats(self, metric_dict):
        metric_ranking = 'mean'
        metric_weighting = 'mean'

        # mean or median #Ryan add a run parameter to STREAMLINE to
        # allow user to decide plot rankings for FI using mean by default
>>>>>>> 4b0569f3
        # Prepare for feature importance visualizations
        logging.info('Preparing for Model Feature Importance Plotting...')

        # old - 'Balanced Accuracy'
        fi_df_list, fi_med_list, fi_med_norm_list, med_metric_list, all_feature_list, \
            non_zero_union_features, \
<<<<<<< HEAD
            non_zero_union_indexes = self.prep_fi(metric_dict, ave_or_median)
=======
            non_zero_union_indexes = self.prep_fi(metric_dict, metric_ranking, metric_weighting)
>>>>>>> 4b0569f3

        # Select 'top' features for composite visualisation
        features_to_viz = self.select_for_composite_viz(non_zero_union_features, non_zero_union_indexes,
                                                        med_metric_list, fi_med_norm_list)

        # Generate FI boxplots for each modeling algorithm if specified by user
        if self.plot_fi_box:
            logging.info('Generating Feature Importance Boxplot and Histograms...')
<<<<<<< HEAD
            self.do_fi_boxplots(fi_df_list, fi_med_list, ave_or_median)
            self.do_fi_histogram(fi_med_list, ave_or_median)
=======
            self.do_fi_boxplots(fi_df_list, fi_med_list, metric_ranking)
            self.do_fi_histogram(fi_med_list, metric_ranking)
>>>>>>> 4b0569f3

        # Visualize composite FI - Currently set up to only use Balanced Accuracy for composite FI plot visualization
        logging.info('Generating Composite Feature Importance Plots...')
        # Take top feature names to visualize and get associated feature importance values for each algorithm,
        # and original data ordered feature names list
        # If we want composite FI plots to be displayed in descending total bar height order.

        top_fi_med_norm_list, all_feature_list_to_viz = self.get_fi_to_viz_sorted(features_to_viz, all_feature_list,
                                                                                  fi_med_norm_list)

        # Generate Normalized composite FI plot
<<<<<<< HEAD
        self.composite_fi_plot(top_fi_med_norm_list, all_feature_list_to_viz, 'Norm',
                               "Normalized " + ave_or_median + " Feature Importance")
=======

        if metric_ranking == 'mean':
            self.composite_fi_plot(top_fi_med_norm_list, all_feature_list_to_viz, 'Norm',
                                   'Normalized Mean Feature Importance', metric_ranking, metric_weighting)
        elif metric_ranking == 'median':
            self.composite_fi_plot(top_fi_med_norm_list, all_feature_list_to_viz, 'Norm',
                                   'Normalized Median Feature Importance', metric_ranking, metric_weighting)
        else:
            print("Error: metric_ranking selection not found (must be mean or median)")
>>>>>>> 4b0569f3

        # # Fractionate FI scores for normalized and fractionated composite FI plot
        # frac_lists = self.frac_fi(top_fi_med_norm_list)

        # # Generate Normalized and Fractionated composite FI plot
        # composite_fi_plot(frac_lists, algorithms, list(colors.values()),
        #                   all_feature_list_to_viz, 'Norm_Frac',
        #                   'Normalized and Fractionated Feature Importance')

        # Weight FI scores for normalized and (model performance) weighted composite FI plot
        weighted_lists, weights = self.weight_fi(med_metric_list, top_fi_med_norm_list)

        # Generate Normalized and Weighted Compound FI plot
<<<<<<< HEAD
        self.composite_fi_plot(weighted_lists, all_feature_list_to_viz,
                               'Norm_Weight', 'Normalized and Weighted ' + ave_or_median + ' Feature Importance')
=======
        if metric_ranking == 'mean':
            self.composite_fi_plot(weighted_lists, all_feature_list_to_viz,
                                   'Norm_Weight', 'Normalized and Weighted Mean Feature Importance', metric_ranking,
                                   metric_weighting)
        elif metric_ranking == 'median':
            self.composite_fi_plot(weighted_lists, all_feature_list_to_viz,
                                   'Norm_Weight', 'Normalized and Weighted Median Feature Importance', metric_ranking,
                                   metric_weighting)
        else:
            print("Error: metric_ranking selection not found (must be mean or median)")
>>>>>>> 4b0569f3

        # Weight the Fractionated FI scores for normalized,fractionated, and weighted compound FI plot
        # weighted_frac_lists = self.weight_frac_fi(frac_lists,weights)

        # Generate Normalized, Fractionated, and Weighted Compound FI plot
        # self.composite_fi_plot(weighted_frac_lists, algorithms, list(colors.values()),
        #                        all_feature_list_to_viz, 'Norm_Frac_Weight',
        #                        'Normalized, Fractionated, and Weighted Feature Importance')

    def preparation(self):
        """
        Creates directory for all results files, decodes included ML modeling
        algorithms that were run
        """
        # Create Directory
        if not os.path.exists(self.full_path + '/model_evaluation'):
            os.mkdir(self.full_path + '/model_evaluation')
        if not os.path.exists(self.full_path + '/model_evaluation/feature_importance/'):
            os.mkdir(self.full_path + '/model_evaluation/feature_importance/')

    def primary_stats_regression(self, master_list=None):
        """
        Combine regression metrics and model feature importance scores across all CV datasets.
        """
        result_table = []
        metric_dict = {}
        for algorithm in self.algorithms:  # completed for each individual ML modeling algorithm
            # Define feature importance lists
            # used to save model feature importance individually for each cv within single summary file
            # (all original features in dataset prior to feature selection included)
            fi_all = []
            # Define evaluation stats variable lists
            mes = []  # store max error
            maes = []  # store mean absolute error
            mses = []  # store mean squared error
            mdaes = []  # store median absolute error
            evss = []  # store explained variance (r2)
            corrs = []  # store Pearson correlation
            # Gather statistics over all CV partitions
            for cv_count in range(0, self.cv_partitions):
                # Unpickle saved metrics from previous phase
                if master_list is None:
                    result_file = self.full_path + '/model_evaluation/pickled_metrics/' \
                                  + self.abbrev[algorithm] + "_CV_" + str(cv_count) + "_metrics.pickle"
                    file = open(result_file, 'rb')
                    results = pickle.load(file)
                    file.close()
                else:
                    results = master_list[cv_count][algorithm]

                # Separate pickled results
                me = results[0][0]
                mae = results[0][1]
                mse = results[0][2]
                mdae = results[0][3]
                evs = results[0][4]
                corr = results[0][5]
                fi = results[1]

                mes.append(me)
                maes.append(mae)
                mses.append(mse)
                mdaes.append(mdae)
                evss.append(evs)
                corrs.append(corr)
                # Format feature importance scores as list
                # (takes into account that all features are not in each CV partition)
                if master_list is None:
                    temp_list = []
                    j = 0
                    headers = pd.read_csv(self.full_path + '/CVDatasets/' + self.data_name
                                          + '_CV_' + str(cv_count) + '_Test.csv').columns.values.tolist()
                    if self.instance_label is not None:
                        headers.remove(self.instance_label)
                    headers.remove(self.outcome_label)
                    for each in self.original_headers:
                        if each in headers:  # Check if current feature from original dataset was in the partition
                            # Deal with features not being in original order (find index of current feature list.index()
                            f_index = headers.index(each)
                            temp_list.append(fi[f_index])
                        else:
                            temp_list.append(0)
                        j += 1
                    fi_all.append(temp_list)

            logging.info("Running stats for " + algorithm)

            mean_me = np.mean(mes, axis=0)
            mean_mae = np.mean(maes, axis=0)
            mean_mse = np.mean(mses, axis=0)
            mean_mdae = np.mean(mdaes, axis=0)
            mean_evs = np.mean(evss, axis=0)
            mean_corr = np.mean(corrs, axis=0)

            # Export and save all CV metric stats for each individual algorithm
            results = {'Max Error': mes, 'Mean Absolute Error': maes, 'Mean Squared Error': mses,
                       'Median Absolute Error': mdaes, 'Explained Variance': evss, 'Pearson Correlation': corrs}
            dr = pd.DataFrame(results)
            filepath = self.full_path + '/model_evaluation/' + self.abbrev[algorithm] + "_performance.csv"
            dr.to_csv(filepath, header=True, index=False)
            metric_dict[algorithm] = results

            # Save Average FI Stats
            if master_list is None:
                self.save_fi(fi_all, self.abbrev[algorithm], self.original_headers)

            result_dict = {'algorithm': algorithm, 'max_error': mean_me, 'mean_absolute_error': mean_mae,
                           'mean_squared_error': mean_mse, 'median_absolute_error': mean_mdae,
                           'explained_variance': mean_evs, 'pearson_correlation': mean_corr}
            result_table.append(result_dict)
        # Result table comparing average ML algorithm performance.
        result_table = pd.DataFrame.from_dict(result_table)
        result_table.set_index('algorithm', inplace=True)
        return result_table, metric_dict

    def primary_stats_multiclass(self, master_list=None, rep_data=None):
        """
        Combine classification metrics and model feature importance scores
        as well as ROC and PRC plot data across all CV datasets.
        Generate ROC and PRC plots comparing separate CV models for each individual modeling algorithm.
        """
        result_table = []
        metric_dict = {}

        # completed for each individual ML modeling algorithm
        for algorithm in self.algorithms:

            # stores values used in ROC and PRC plots
            alg_result_table = []

            # Define evaluation stats variable lists
            s_bac, s_ac, s_f1, s_re, s_pr = [[] for _ in range(5)]

            # Define feature importance lists
            # used to save model feature importance individually for
            # each cv within single summary file (all original features
            # in dataset prior to feature selection included)
            fi_all = []

            # Define ROC plot variable lists
            tprs = []  # stores interpolated true positive rates for average CV line in ROC
            aucs = []  # stores individual CV areas under ROC curve to calculate average

            mean_fpr = np.linspace(0, 1, 100)  # used to plot average of CV line in ROC plot
            mean_recall = np.linspace(0, 1, 100)  # used to plot average of CV line in PRC plot

            # Define PRC plot variable lists
            precs = []  # stores interpolated precision values for average CV line in PRC
            praucs = []  # stores individual CV areas under PRC curve to calculate average
            aveprecs = []  # stores individual CV average precisions for PRC to calculate CV average

            # Gather statistics over all CV partitions
            for cv_count in range(0, self.cv_partitions):

                if master_list is None:

                    # Unpickle saved metrics from previous phase
                    result_file = self.full_path + '/model_evaluation/pickled_metrics/' \
                                  + self.abbrev[algorithm] + "_CV_" + str(cv_count) + "_metrics.pickle"
                    file = open(result_file, 'rb')
                    results = pickle.load(file)
                    # [metricList, fpr, tpr, roc_auc, prec, recall, prec_rec_auc, ave_prec, fi, probas_]
                    file.close()

                    # Separate pickled results
                    metric_list, fpr, tpr, roc_auc, prec, recall, prec_rec_auc, ave_prec, fi, probas_ = results
                    fpr, tpr, roc_auc, prec, recall, prec_rec_auc, ave_prec \
                        = fpr['micro'], tpr['micro'], roc_auc['micro'], prec['micro'], \
                        recall['micro'], prec_rec_auc['micro'], ave_prec['micro']
                else:
                    results = master_list[cv_count][algorithm]
                    # grabs evalDict for a specific algorithm entry (with data values)
                    metric_list = results[0]
                    fpr = results[1]['micro']
                    tpr = results[2]['micro']
                    roc_auc = results[3]['micro']
                    prec = results[4]['micro']
                    recall = results[5]['micro']
                    prec_rec_auc = results[6]['micro']
                    ave_prec = results[7]['micro']
                    fi = results[8]
                    probas_ = results[9]

                # Separate metrics from metricList
                s_bac.append(metric_list[0])
                s_ac.append(metric_list[1])
                s_f1.append(metric_list[2])
                s_re.append(metric_list[3])
                s_pr.append(metric_list[4])

                # update list that stores values used in ROC and PRC plots
                alg_result_table.append([fpr, tpr, roc_auc, prec, recall, prec_rec_auc,
                                         ave_prec])

                # Update ROC plot variable lists needed to plot all CVs in one ROC plot
                tprs.append(np.interp(mean_fpr, fpr, tpr))
                tprs[-1][0] = 0.0
                aucs.append(roc_auc)

                # Update PRC plot variable lists needed to plot all CVs in one PRC plot
                precs.append(np.interp(mean_recall, recall, prec))
                praucs.append(prec_rec_auc)
                aveprecs.append(ave_prec)

                if master_list is None:
                    # Format feature importance scores as list
                    # (takes into account that all features are not in each CV partition)
                    temp_list = []
                    j = 0
                    headers = pd.read_csv(
                        self.full_path + '/CVDatasets/' + self.data_name
                        + '_CV_' + str(cv_count) + '_Test.csv').columns.values.tolist()
                    if self.instance_label is not None:
                        if self.instance_label in headers:
                            headers.remove(self.instance_label)
                    headers.remove(self.outcome_label)
                    for each in self.original_headers:
                        # Check if current feature from original dataset was in the partition
                        if each in headers:
                            # Deal with features not being in original order (find index of current feature list.index()
                            f_index = headers.index(each)
                            temp_list.append(fi[f_index])
                        else:
                            temp_list.append(0)
                        j += 1
                    fi_all.append(temp_list)

            logging.info("Running stats on " + algorithm)

            # Define values for the mean ROC line (mean of individual CVs)
            mean_tpr = np.mean(tprs, axis=0)
            mean_tpr[-1] = 1.0
            mean_auc = np.mean(aucs)
            if self.plot_roc:
                self.do_model_roc(algorithm, tprs, aucs, mean_fpr, alg_result_table)

            # Define values for the mean PRC line (mean of individual CVs)
            mean_prec = np.mean(precs, axis=0)
            mean_pr_auc = np.mean(praucs)
            if self.plot_prc:
                if master_list is None:
                    self.do_model_prc(algorithm, precs, praucs, mean_recall, alg_result_table)
                else:
                    self.do_model_prc(algorithm, precs, praucs, mean_recall, alg_result_table, rep_data, True)

            # Export and save all CV metric stats for each individual algorithm
            results = {'Balanced Accuracy': s_bac, 'Accuracy': s_ac, 'F1 Score': s_f1, 'Sensitivity (Recall)': s_re,
                       'Precision (PPV)': s_pr, 'ROC AUC': aucs, 'PRC AUC': praucs,
                       'PRC APS': aveprecs}
            dr = pd.DataFrame(results)
            filepath = self.full_path + '/model_evaluation/' + self.abbrev[algorithm] + "_performance.csv"
            dr.to_csv(filepath, header=True, index=False)
            metric_dict[algorithm] = results

            # Save Median FI Stats
            if master_list is None:
                self.save_fi(fi_all, self.abbrev[algorithm], self.original_headers)

            # Store ave metrics for creating global ROC and PRC plots later
            mean_ave_prec = np.mean(aveprecs)
            # result_dict = {'algorithm':algorithm,'fpr':mean_fpr, 'tpr':mean_tpr,
            #                'auc':mean_auc, 'prec':mean_prec, 'pr_auc':mean_pr_auc,
            #                'ave_prec':mean_ave_prec}
            result_dict = {'algorithm': algorithm, 'fpr': mean_fpr, 'tpr': mean_tpr,
                           'auc': mean_auc, 'prec': mean_prec, 'recall': mean_recall,
                           'pr_auc': mean_pr_auc, 'ave_prec': mean_ave_prec}
            result_table.append(result_dict)

        # Result table later used to create global ROC an PRC plots comparing average ML algorithm performance.
        result_table = pd.DataFrame.from_dict(result_table)
        result_table.set_index('algorithm', inplace=True)
        return result_table, metric_dict

    def primary_stats_classification(self, master_list=None, rep_data=None):
        """
        Combine classification metrics and model feature importance scores
        as well as ROC and PRC plot data across all CV datasets.
        Generate ROC and PRC plots comparing separate CV models for each individual modeling algorithm.
        """
        result_table = []
        metric_dict = {}

        # completed for each individual ML modeling algorithm
        for algorithm in self.algorithms:

            # stores values used in ROC and PRC plots
            alg_result_table = []

            # Define evaluation stats variable lists
            s_bac, s_ac, s_f1, s_re, s_sp, s_pr, s_tp, s_tn, s_fp, s_fn, s_npv, s_lrp, s_lrm = [[] for _ in range(13)]

            # Define feature importance lists
            # used to save model feature importance individually for
            # each cv within single summary file (all original features
            # in dataset prior to feature selection included)
            fi_all = []

            # Define ROC plot variable lists
            tprs = []  # stores interpolated true positive rates for average CV line in ROC
            aucs = []  # stores individual CV areas under ROC curve to calculate average

            mean_fpr = np.linspace(0, 1, 100)  # used to plot average of CV line in ROC plot
            mean_recall = np.linspace(0, 1, 100)  # used to plot average of CV line in PRC plot

            # Define PRC plot variable lists
            precs = []  # stores interpolated precision values for average CV line in PRC
            praucs = []  # stores individual CV areas under PRC curve to calculate average
            aveprecs = []  # stores individual CV average precisions for PRC to calculate CV average

            # Gather statistics over all CV partitions
            for cv_count in range(0, self.cv_partitions):

                if master_list is None:

                    # Unpickle saved metrics from previous phase
                    result_file = self.full_path + '/model_evaluation/pickled_metrics/' \
                                  + self.abbrev[algorithm] + "_CV_" + str(cv_count) + "_metrics.pickle"
                    file = open(result_file, 'rb')
                    results = pickle.load(file)
                    # [metricList, fpr, tpr, roc_auc, prec, recall, prec_rec_auc, ave_prec, fi, probas_]
                    file.close()

                    # Separate pickled results
                    metric_list, fpr, tpr, roc_auc, prec, recall, prec_rec_auc, ave_prec, fi, probas_ = results
                else:
                    results = master_list[cv_count][algorithm]
                    # grabs evalDict for a specific algorithm entry (with data values)
                    metric_list = results[0]
                    fpr = results[1]
                    tpr = results[2]
                    roc_auc = results[3]
                    prec = results[4]
                    recall = results[5]
                    prec_rec_auc = results[6]
                    ave_prec = results[7]
                    fi = results[8]
                    probas_ = results[9]

                # Separate metrics from metricList
                s_bac.append(metric_list[0])
                s_ac.append(metric_list[1])
                s_f1.append(metric_list[2])
                s_re.append(metric_list[3])
                s_sp.append(metric_list[4])
                s_pr.append(metric_list[5])
                s_tp.append(metric_list[6])
                s_tn.append(metric_list[7])
                s_fp.append(metric_list[8])
                s_fn.append(metric_list[9])
                s_npv.append(metric_list[10])
                s_lrp.append(metric_list[11])
                s_lrm.append(metric_list[12])

                # update list that stores values used in ROC and PRC plots
                alg_result_table.append([fpr, tpr, roc_auc, prec, recall, prec_rec_auc,
                                         ave_prec])

                # Update ROC plot variable lists needed to plot all CVs in one ROC plot
                tprs.append(np.interp(mean_fpr, fpr, tpr))
                tprs[-1][0] = 0.0
                aucs.append(roc_auc)

                # Update PRC plot variable lists needed to plot all CVs in one PRC plot
                precs.append(np.interp(mean_recall, recall, prec))
                praucs.append(prec_rec_auc)
                aveprecs.append(ave_prec)

                if master_list is None:
                    # Format feature importance scores as list
                    # (takes into account that all features are not in each CV partition)
                    temp_list = []
                    j = 0
                    headers = pd.read_csv(
                        self.full_path + '/CVDatasets/' + self.data_name
                        + '_CV_' + str(cv_count) + '_Test.csv').columns.values.tolist()
                    if self.instance_label is not None:  # Match label will never be in CV datasets
                        if self.instance_label in headers:
                            headers.remove(self.instance_label)
<<<<<<< HEAD
                    headers.remove(self.outcome_label)
                    for each in self.original_headers:
=======
                    headers.remove(self.class_label)
                    # for each in self.original_headers:
                    for each in self.feature_headers:
>>>>>>> 4b0569f3
                        # Check if current feature from original dataset was in the partition
                        if each in headers:
                            # Deal with features not being in original order (find index of current feature list.index()
                            f_index = headers.index(each)
                            temp_list.append(fi[f_index])
                        else:
                            temp_list.append(0)
                        j += 1
                    fi_all.append(temp_list)

            logging.info("Running stats on " + algorithm)

            # Define values for the mean ROC line (mean of individual CVs)
            mean_tpr = np.mean(tprs, axis=0)
            mean_tpr[-1] = 1.0
            mean_auc = np.mean(aucs)
            if self.plot_roc:
                self.do_model_roc(algorithm, tprs, aucs, mean_fpr, alg_result_table)

            # Define values for the mean PRC line (mean of individual CVs)
            mean_prec = np.mean(precs, axis=0)
            mean_pr_auc = np.mean(praucs)
            if self.plot_prc:
                if master_list is None:
                    self.do_model_prc(algorithm, precs, praucs, mean_recall, alg_result_table)
                else:
                    self.do_model_prc(algorithm, precs, praucs, mean_recall, alg_result_table, rep_data, True)

            # Export and save all CV metric stats for each individual algorithm
            results = {'Balanced Accuracy': s_bac, 'Accuracy': s_ac, 'F1 Score': s_f1, 'Sensitivity (Recall)': s_re,
                       'Specificity': s_sp, 'Precision (PPV)': s_pr, 'TP': s_tp, 'TN': s_tn, 'FP': s_fp, 'FN': s_fn,
                       'NPV': s_npv, 'LR+': s_lrp, 'LR-': s_lrm, 'ROC AUC': aucs, 'PRC AUC': praucs,
                       'PRC APS': aveprecs}
            dr = pd.DataFrame(results)
            filepath = self.full_path + '/model_evaluation/' + self.abbrev[algorithm] + "_performance.csv"
            dr.to_csv(filepath, header=True, index=False)
            metric_dict[algorithm] = results

            # Save FI scores for all CV models
            if master_list is None:
                self.save_fi(fi_all, self.abbrev[algorithm], self.feature_headers)
                # self.save_fi(fi_all, self.abbrev[algorithm], self.original_headers) #bug
            # Store ave metrics for creating global ROC and PRC plots later
            mean_ave_prec = np.mean(aveprecs)
            # result_dict = {'algorithm':algorithm,'fpr':mean_fpr, 'tpr':mean_tpr,
            #                'auc':mean_auc, 'prec':mean_prec, 'pr_auc':mean_pr_auc,
            #                'ave_prec':mean_ave_prec}
            result_dict = {'algorithm': algorithm, 'fpr': mean_fpr, 'tpr': mean_tpr,
                           'auc': mean_auc, 'prec': mean_prec, 'recall': mean_recall,
                           'pr_auc': mean_pr_auc, 'ave_prec': mean_ave_prec}
            result_table.append(result_dict)

        # Result table later used to create global ROC an PRC plots comparing average ML algorithm performance.
        result_table = pd.DataFrame.from_dict(result_table)
        result_table.set_index('algorithm', inplace=True)
        return result_table, metric_dict

    def save_fi(self, fi_all, algorithm, global_feature_list):
        """
        Creates directory to store model feature importance results and,
        for each algorithm, exports a file of feature importance scores from each CV.
        """
        dr = pd.DataFrame(fi_all)
        if not os.path.exists(self.full_path + '/model_evaluation/feature_importance/'):
            os.mkdir(self.full_path + '/model_evaluation/feature_importance/')
        filepath = self.full_path + '/model_evaluation/feature_importance/' + algorithm + "_FI.csv"
        dr.to_csv(filepath, header=global_feature_list, index=False)

    def do_model_roc(self, algorithm, tprs, aucs, mean_fpr, alg_result_table):

        # Define values for the mean ROC line (mean of individual CVs)
        mean_tpr = np.mean(tprs, axis=0)
        mean_tpr[-1] = 1.0
        mean_auc = np.mean(aucs)

        # Generate ROC Plot (including individual CV's lines, average line, and no skill line)
        # based on https://scikit-learn.org/stable/auto_examples/model_selection/plot_roc_crossval.html

        if self.plot_roc:
            # Set figure dimensions
            plt.rcParams["figure.figsize"] = (6, 6)
            # Plot individual CV ROC lines
            for i in range(self.cv_partitions):
                plt.plot(alg_result_table[i][0], alg_result_table[i][1], lw=1, alpha=0.3,
                         label='ROC fold %d (AUC = %0.3f)' % (i, alg_result_table[i][2]))
            # Plot no-skill line
            plt.plot([0, 1], [0, 1],
                     linestyle='--', lw=2, color='black', label='No-Skill', alpha=.8)
            # Plot average line for all CVs
            std_auc = np.std(aucs)  # AUC standard deviations across CVs
            plt.plot(mean_fpr, mean_tpr, color=self.colors[algorithm],
                     label=r'Mean ROC (AUC = %0.3f $\pm$ %0.3f)' % (float(mean_auc), float(std_auc)),
                     lw=2, alpha=.8)

            # Plot standard deviation grey zone of curves
            std_tpr = np.std(tprs, axis=0)
            tprs_upper = np.minimum(mean_tpr + std_tpr, 1)
            tprs_lower = np.maximum(mean_tpr - std_tpr, 0)
            plt.fill_between(mean_fpr, tprs_lower, tprs_upper, color='grey', alpha=.2, label=r'$\pm$ 1 std. dev.')
            # Specify plot axes,labels, and legend
            plt.xlim([-0.05, 1.05])
            plt.ylim([-0.05, 1.05])
            plt.xlabel('False Positive Rate')
            plt.ylabel('True Positive Rate')
            plt.title(algorithm)
            plt.legend(loc="upper left", bbox_to_anchor=(1.01, 1))
            # Export and/or show plot
            plt.savefig(self.full_path + '/model_evaluation/' +
                        self.abbrev[algorithm] + "_ROC.png", bbox_inches="tight")
            if self.show_plots:
                plt.show()
            else:
                plt.close('all')
                # plt.cla() # not required

    def do_model_prc(self, algorithm, precs, praucs, mean_recall, alg_result_table, rep_data=None, replicate=False):
        # Define values for the mean PRC line (mean of individual CVs)
        mean_prec = np.mean(precs, axis=0)
        mean_pr_auc = np.mean(praucs)

        # Generate PRC Plot (including individual CV's lines, average line, and no skill line)
        if self.plot_prc:
            # Set figure dimensions
            plt.rcParams["figure.figsize"] = (6, 6)
            # Plot individual CV PRC lines
            for i in range(self.cv_partitions):
                plt.plot(alg_result_table[i][4], alg_result_table[i][3], lw=1, alpha=0.3,
                         label='PRC fold %d (AUC = %0.3f)' % (i, alg_result_table[i][5]))
            # Estimate no skill line based on the fraction of cases found in the first test dataset
            # Technically there could be a unique no-skill line for each CV dataset based
            # on final class balance (however only one is needed, and stratified CV attempts
            # to keep partitions with similar/same class balance)

            if not replicate:
                # Estimate no skill line based on the fraction of cases found in the first test dataset
                test = pd.read_csv(
                    self.full_path + '/CVDatasets/' + self.data_name + '_CV_0_Test.csv')

                test_y = test[self.outcome_label].values
            else:
                test_y = rep_data[self.outcome_label].values

            no_skill = len(test_y[test_y == 1]) / len(test_y)  # Fraction of cases
            # Plot no-skill line
            plt.plot([0, 1], [no_skill, no_skill], color='black', linestyle='--', label='No-Skill', alpha=.8)
            # Plot average line for all CVs
            std_pr_auc = np.std(praucs)
            plt.plot(mean_recall, mean_prec, color=self.colors[algorithm],
                     label=r'Mean PRC (AUC = %0.3f $\pm$ %0.3f)' % (float(mean_pr_auc), float(std_pr_auc)),
                     lw=2, alpha=.8)
            # Plot standard deviation grey zone of curves
            std_prec = np.std(precs, axis=0)
            precs_upper = np.minimum(mean_prec + std_prec, 1)
            precs_lower = np.maximum(mean_prec - std_prec, 0)
            plt.fill_between(mean_recall, precs_lower, precs_upper, color='grey',
                             alpha=.2, label=r'$\pm$ 1 std. dev.')
            # Specify plot axes,labels, and legend
            plt.xlim([-0.05, 1.05])
            plt.ylim([-0.05, 1.05])
            plt.xlabel('Recall (Sensitivity)')
            plt.ylabel('Precision (PPV)')
            plt.title(algorithm)
            plt.legend(loc="upper left", bbox_to_anchor=(1.01, 1))
            # Export and/or show plot
            plt.savefig(self.full_path + '/model_evaluation/' +
                        self.abbrev[algorithm] + "_PRC.png", bbox_inches="tight")
            if self.show_plots:
                plt.show()
            else:
                plt.close('all')
                # plt.cla() # not required

    def do_plot_roc(self, result_table):
        """
        Generate ROC plot comparing average ML algorithm performance
        (over all CV training/testing sets)
        """
        count = 0
        # Plot curves for each individual ML algorithm
        for i in result_table.index:
            # plt.plot(result_table.loc[i]['fpr'],result_table.loc[i]['tpr'],
            #          color=colors[i],label="{}, AUC={:.3f}".format(i, result_table.loc[i]['auc']))
            plt.plot(result_table.loc[i]['fpr'], result_table.loc[i]['tpr'], color=self.colors[i],
                     label="{}, AUC={:.3f}".format(i, result_table.loc[i]['auc']))
            count += 1
        # Set figure dimensions
        plt.rcParams["figure.figsize"] = (6, 6)
        # Plot no-skill line
        plt.plot([0, 1], [0, 1], color='black', linestyle='--', label='No-Skill', alpha=.8)
        # Specify plot axes,labels, and legend
        plt.xticks(np.arange(0.0, 1.1, step=0.1))
        plt.xlabel("False Positive Rate", fontsize=15)
        plt.yticks(np.arange(0.0, 1.1, step=0.1))
        plt.ylabel("True Positive Rate", fontsize=15)
        plt.legend(loc="upper left", bbox_to_anchor=(1.01, 1))
        # Export and/or show plot
        plt.savefig(self.full_path + '/model_evaluation/Summary_ROC.png', bbox_inches="tight")
        if self.show_plots:
            plt.show()
        else:
            plt.close('all')
            # plt.cla() # not required

    def do_plot_prc(self, result_table, rep_data=None, replicate=False):
        """
        Generate PRC plot comparing average ML algorithm performance
        (over all CV training/testing sets)
        """
        count = 0
        # Plot curves for each individual ML algorithm
        for i in result_table.index:
            plt.plot(result_table.loc[i]['recall'], result_table.loc[i]['prec'], color=self.colors[i],
                     label="{}, AUC={:.3f}, APS={:.3f}".format(i, result_table.loc[i]['pr_auc'],
                                                               result_table.loc[i]['ave_prec']))
            count += 1

        if not replicate:
            # Estimate no skill line based on the fraction of cases found in the first test dataset
            test = pd.read_csv(self.full_path + '/CVDatasets/' + self.data_name + '_CV_0_Test.csv')
            if self.instance_label is not None:
                test = test.drop(self.instance_label, axis=1)
            test_y = test[self.outcome_label].values
        else:
            test_y = rep_data[self.outcome_label].values

        no_skill = len(test_y[test_y == 1]) / len(test_y)  # Fraction of cases

        # Plot no-skill line
        plt.plot([0, 1], [no_skill, no_skill], color='black', linestyle='--', label='No-Skill', alpha=.8)
        # Specify plot axes,labels, and legend
        plt.xticks(np.arange(0.0, 1.1, step=0.1))
        plt.xlabel("Recall (Sensitivity)", fontsize=15)
        plt.yticks(np.arange(0.0, 1.1, step=0.1))
        plt.ylabel("Precision (PPV)", fontsize=15)
        plt.legend(loc="upper left", bbox_to_anchor=(1.01, 1))
        # Export and/or show plot
        plt.savefig(self.full_path + '/model_evaluation/Summary_PRC.png', bbox_inches="tight")
        if self.show_plots:
            plt.show()
        else:
            plt.close('all')
            # plt.cla() # not required

    def save_metric_stats(self, metrics, metric_dict):
        """
        Exports csv file with mean, median and std dev metric values
        (over all CVs) for each ML modeling algorithm
        """
        # TODO: Clean this function up, save everything together
        with open(self.full_path + '/model_evaluation/Summary_performance_median.csv', mode='w', newline="") as file:
            writer = csv.writer(file, delimiter=',', quotechar='"', quoting=csv.QUOTE_MINIMAL)
            e = ['']
            e.extend(metrics)
            writer.writerow(e)  # Write headers (balanced accuracy, etc.)
            for algorithm in metric_dict:
                astats = []
                for li in list(metric_dict[algorithm].values()):
                    li = [float(i) for i in li]
                    mediani = median(li)
                    astats.append(str(mediani))
                to_add = [algorithm]
                to_add.extend(astats)
                writer.writerow(to_add)
        file.close()
        with open(self.full_path + '/model_evaluation/Summary_performance_mean.csv', mode='w', newline="") as file:
            writer = csv.writer(file, delimiter=',', quotechar='"', quoting=csv.QUOTE_MINIMAL)
            e = ['']
            e.extend(metrics)
            writer.writerow(e)  # Write headers (balanced accuracy, etc.)
            for algorithm in metric_dict:
                astats = []
                for li in list(metric_dict[algorithm].values()):
                    li = [float(i) for i in li]
                    meani = mean(li)
                    astats.append(str(meani))
                to_add = [algorithm]
                to_add.extend(astats)
                writer.writerow(to_add)
        file.close()
        with open(self.full_path + '/model_evaluation/Summary_performance_std.csv', mode='w', newline="") as file:
            writer = csv.writer(file, delimiter=',', quotechar='"', quoting=csv.QUOTE_MINIMAL)
            e = ['']
            e.extend(metrics)
            writer.writerow(e)  # Write headers (balanced accuracy, etc.)
            for algorithm in metric_dict:
                astats = []
                for li in list(metric_dict[algorithm].values()):
                    li = [float(i) for i in li]
                    std = stdev(li)
                    astats.append(str(std))
                to_add = [algorithm]
                to_add.extend(astats)
                writer.writerow(to_add)
        file.close()

    def metric_boxplots(self, metrics, metric_dict):
        """
        Export boxplots comparing algorithm performance for each standard metric
        """
        if not os.path.exists(self.full_path + '/model_evaluation/metricBoxplots'):
            os.mkdir(self.full_path + '/model_evaluation/metricBoxplots')
        for metric in metrics:
            temp_list = []
            for algorithm in self.algorithms:
                temp_list.append(metric_dict[algorithm][metric])
            td = pd.DataFrame(temp_list)
            td = td.transpose().astype('float')

            td.columns = self.algorithms

            # Generate boxplot
            td.plot(kind='box', rot=90)
            # Specify plot labels
            plt.ylabel(str(metric))
            plt.xlabel('ML Algorithm')
            # Export and/or show plot
            plt.savefig(self.full_path +
                        '/model_evaluation/metricBoxplots/Compare_' + metric + '.png', bbox_inches="tight")
            if self.show_plots:
                plt.show()
            else:
                plt.close('all')
                # plt.cla() # not required

    def kruskal_wallis(self, metrics, metric_dict):
        """
        Apply non-parametric Kruskal Wallis one-way ANOVA on ranks.
        Determines if there is a statistically significant difference in algorithm performance across CV runs.
        Completed for each standard metric separately.
        """
        # Create directory to store significance testing results (used for both Kruskal Wallis and MannWhitney U-test)
        if not os.path.exists(self.full_path + '/model_evaluation/statistical_comparisons'):
            os.mkdir(self.full_path + '/model_evaluation/statistical_comparisons')
        # Create dataframe to store analysis results for each metric
        label = ['Statistic', 'P-Value', 'Sig(*)']
        kruskal_summary = pd.DataFrame(index=metrics, columns=label)
        # Apply Kruskal Wallis test for each metric
        for metric in metrics:
            temp_array = []
            for algorithm in self.algorithms:
                temp_array.append(metric_dict[algorithm][metric])
            try:
                result = kruskal(*temp_array)
            except Exception:
                result = [temp_array[0], 1]
            kruskal_summary.at[metric, 'Statistic'] = str(round(result[0], 6))
            kruskal_summary.at[metric, 'P-Value'] = str(round(result[1], 6))
            if result[1] < self.sig_cutoff:
                kruskal_summary.at[metric, 'Sig(*)'] = str('*')
            else:
                kruskal_summary.at[metric, 'Sig(*)'] = str('')
        # Export analysis summary to .csv file
        kruskal_summary.to_csv(self.full_path + '/model_evaluation/statistical_comparisons/KruskalWallis.csv')
        return kruskal_summary

    def wilcoxon_rank(self, metrics, metric_dict, kruskal_summary):
        """
        Apply non-parametric Wilcoxon signed-rank test (pairwise comparisons).
        If a significant Kruskal Wallis algorithm difference was found for a
        given metric, Wilcoxon tests individual algorithm pairs
        to determine if there is a statistically significant difference in
        algorithm performance across CV runs. Test statistic will be zero if
        all scores from one set are
        larger than the other.
        """
        for metric in metrics:
            if kruskal_summary['Sig(*)'][metric] == '*':
                wilcoxon_stats = []
                done = []
                for algorithm1 in self.algorithms:
                    for algorithm2 in self.algorithms:
                        if (not [algorithm1, algorithm2] in done) and \
                                (not [algorithm2, algorithm1] in done) and (algorithm1 != algorithm2):
                            set1 = metric_dict[algorithm1][metric]
                            set2 = metric_dict[algorithm2][metric]
                            # handle error when metric values are equal for both algorithms
                            if set1 == set2:  # Check if all nums are equal in sets
                                report = ['NA', 1]
                            else:  # Apply Wilcoxon Rank Sum test
                                try:
                                    report = wilcoxon(set1, set2)
                                except Exception:
                                    report = ['NA_error', 1]
                            # Summarize test information in list
                            tempstats = [algorithm1, algorithm2, report[0], report[1], '']
                            if report[1] < self.sig_cutoff:
                                tempstats[4] = '*'
                            wilcoxon_stats.append(tempstats)
                            done.append([algorithm1, algorithm2])
                # Export test results
                wilcoxon_stats_df = pd.DataFrame(wilcoxon_stats)
                wilcoxon_stats_df.columns = ['Algorithm 1', 'Algorithm 2', 'Statistic', 'P-Value', 'Sig(*)']
                wilcoxon_stats_df.to_csv(self.full_path
                                         + '/model_evaluation/statistical_comparisons/'
                                           'WilcoxonRank_' + metric + '.csv', index=False)

    def mann_whitney_u(self, metrics, metric_dict, kruskal_summary):
        """
        Apply non-parametric Mann Whitney U-test (pairwise comparisons).
        If a significant Kruskal Wallis algorithm difference was found for
        a given metric, Mann Whitney tests individual algorithm pairs
        to determine if there is a statistically significant difference
        in algorithm performance across CV runs. Test statistic will be
        zero if all scores from one set are larger than the other.
        """
        for metric in metrics:
            if kruskal_summary['Sig(*)'][metric] == '*':
                mann_stats = []
                done = []
                for algorithm1 in self.algorithms:
                    for algorithm2 in self.algorithms:
                        if (not [algorithm1, algorithm2] in done) and \
                                (not [algorithm2, algorithm1] in done) and (algorithm1 != algorithm2):
                            set1 = metric_dict[algorithm1][metric]
                            set2 = metric_dict[algorithm2][metric]
                            if set1 == set2:  # Check if all nums are equal in sets
                                report = ['NA', 1]
                            else:  # Apply Mann Whitney U test
                                try:
                                    report = mannwhitneyu(set1, set2)
                                except Exception:
                                    report = ['NA_error', 1]
                            # Summarize test information in list
                            tempstats = [algorithm1, algorithm2, report[0], report[1], '']
                            if report[1] < self.sig_cutoff:
                                tempstats[4] = '*'
                            mann_stats.append(tempstats)
                            done.append([algorithm1, algorithm2])
                # Export test results
                mann_stats_df = pd.DataFrame(mann_stats)
                mann_stats_df.columns = ['Algorithm 1', 'Algorithm 2', 'Statistic', 'P-Value', 'Sig(*)']
                mann_stats_df.to_csv(self.full_path +
                                     '/model_evaluation/'
                                     'statistical_comparisons/MannWhitneyU_' + metric + '.csv', index=False)

<<<<<<< HEAD
    def prep_fi(self, metric_dict, metric='Median'):
=======
    def prep_fi(self, metric_dict, metric_ranking, metric_weighting):
>>>>>>> 4b0569f3
        """
        Organizes and prepares model feature importance
        data for boxplot and composite feature importance figure generation.
        """
        # Initialize required lists
        # algorithm feature importance dataframe list (used to generate FI boxplot for each algorithm)
        fi_df_list = []
        # algorithm feature importance medians list (used to generate composite FI barplots)
        fi_med_list = []
        # algorithm focus metric medians list (used in weighted FI viz)
        med_metric_list = []
        # list of pre-feature selection feature names as they appear in FI reports for each algorithm
        all_feature_list = []

        # Get necessary feature importance data and primary metric data
        # (currently only 'balanced accuracy' can be used for this)
        for algorithm in self.algorithms:
            # Get relevant feature importance info
            temp_df = pd.read_csv(self.full_path + '/model_evaluation/feature_importance/' + self.abbrev[
                algorithm] + "_FI.csv")  # CV FI scores for all original features in dataset.
            # Should be same for all algorithm files (i.e. all original features in standard CV dataset order)
            if algorithm == self.algorithms[0]:
                all_feature_list = temp_df.columns.tolist()
            fi_df_list.append(temp_df)
<<<<<<< HEAD
            if metric == 'Median':
                fi_med_list.append(temp_df.median().tolist())  # Saves median FI scores over CV runs
            elif metric == 'Mean':
                fi_med_list.append(temp_df.mean().tolist())  # Saves mean FI scores over CV runs
            # Get relevant metric info
            if metric == 'Median':
                med_ba = median(metric_dict[algorithm][self.metric_weight])
            elif metric == 'Mean':
                med_ba = mean(metric_dict[algorithm][self.metric_weight])
=======
            if metric_ranking == 'mean':
                fi_med_list.append(temp_df.mean().tolist())  # Saves mean FI scores over CV runs
            elif metric_ranking == 'median':
                fi_med_list.append(temp_df.median().tolist())  # Saves median FI scores over CV runs
            else:
                raise Exception("Error: metric_ranking selection not found (must be mean or median)")

            # Get relevant metric info
            if metric_weighting == 'mean':
                med_ba = mean(metric_dict[algorithm][self.metric_weight])
            elif metric_weighting == 'median':
                med_ba = median(metric_dict[algorithm][self.metric_weight])
            else:  # use mean as backup
                raise Exception("Error: metric_weighting selection not found (must be mean or median)")
>>>>>>> 4b0569f3
            med_metric_list.append(med_ba)

        # Normalize Median Feature importance scores, so they fall between (0 - 1)
        fi_med_norm_list = []
        for each in fi_med_list:  # each algorithm
            norm_list = []
            for i in range(len(each)):  # each feature (score) in original data order
                if each[i] <= 0:  # Feature importance scores assumed to be uninformative if at or below 0
                    norm_list.append(0)
                else:
                    norm_list.append((each[i]) / (max(each)))
            fi_med_norm_list.append(norm_list)

        # Identify features with non-zero medians
        # (step towards excluding features that had zero feature importance for all algorithms)
        alg_non_zero_fi_list = []  # stores list of feature name lists that are non-zero for each algorithm
        for each in fi_med_list:  # each algorithm
            temp_non_zero_list = []
            for i in range(len(each)):  # each feature
                if each[i] > 0.0:
                    # add feature names with positive values (doesn't need to be normalized for this)
                    temp_non_zero_list.append(all_feature_list[i])
            alg_non_zero_fi_list.append(temp_non_zero_list)
        non_zero_union_features = alg_non_zero_fi_list[0]  # grab first algorithm's list
        # Identify union of features with non-zero averages over all algorithms
        # (i.e. if any algorithm found a non-zero score it will be considered
        # for inclusion in top feature visualizations)
        for j in range(1, len(self.algorithms)):
            non_zero_union_features = list(set(non_zero_union_features) | set(alg_non_zero_fi_list[j]))
        non_zero_union_indexes = []
        for i in non_zero_union_features:
            non_zero_union_indexes.append(all_feature_list.index(i))
        # return fi_df_list, fi_ave_list, fi_ave_norm_list, ave_metric_list,\
        #     all_feature_list, non_zero_union_features, non_zero_union_indexes
        return fi_df_list, fi_med_list, fi_med_norm_list, med_metric_list, \
            all_feature_list, non_zero_union_features, non_zero_union_indexes

    def select_for_composite_viz(self, non_zero_union_features,
                                 non_zero_union_indexes,
                                 ave_metric_list, fi_ave_norm_list):
        """
        Identify list of top features over all algorithms to visualize
        (note that best features to visualize are chosen using algorithm
        performance weighting and normalization:
        frac plays no useful role here only for viz). All features included
        if there are fewer than 'top_model_features'. Top features are
        determined by the sum of performance
        (i.e. balanced accuracy) weighted feature importance over all algorithms.
        """
        # Create performance weighted score sum dictionary for all features
        score_sum_dict = {}
        i = 0
        for each in non_zero_union_features:  # for each non-zero feature
            for j in range(len(self.algorithms)):  # for each algorithm
                # grab target score from each algorithm
                score = fi_ave_norm_list[j][non_zero_union_indexes[i]]
                # multiply score by algorithm performance weight
                weight = ave_metric_list[j]
                # if weight <= .5:  # This is why this method is limited to balanced_accuracy and roc_auc
                #     weight = 0
                # if not weight == 0:
                #     weight = (weight - 0.5) / 0.5
                score = score * weight
                if not (each in score_sum_dict):
                    score_sum_dict[each] = score
                else:
                    score_sum_dict[each] += score
            i += 1
        # Sort features by decreasing score
        score_sum_dict_features = sorted(score_sum_dict, key=lambda x: score_sum_dict[x], reverse=True)
        # Keep all features if there are fewer than specified top results
        if len(non_zero_union_features) > self.top_features:
            features_to_viz = score_sum_dict_features[0:self.top_features]
        else:
            features_to_viz = score_sum_dict_features
        return features_to_viz  # list of feature names to visualize in composite FI plots.

<<<<<<< HEAD
    def do_fi_boxplots(self, fi_df_list, fi_med_list, metric='Median'):
=======
    def do_fi_boxplots(self, fi_df_list, fi_med_list, metric_ranking):
>>>>>>> 4b0569f3
        """
        Generate individual feature importance boxplot for each algorithm
        """
        algorithm_counter = 0
        for algorithm in self.algorithms:  # each algorithms
            # Make median feature importance score dictionary
            score_dict = {}
            counter = 0
            for med_score in fi_med_list[algorithm_counter]:  # each feature
                # score_dict[self.original_headers[counter]] = med_score
                score_dict[self.feature_headers[counter]] = med_score
                counter += 1
            # Sort features by decreasing score
            score_dict_features = sorted(score_dict, key=lambda x: score_dict[x], reverse=True)
            # Make list of feature names to visualize
            # if len(self.original_headers) > self.top_features:
            if len(self.feature_headers) > self.top_features:
                features_to_viz = score_dict_features[0:self.top_features]
            else:
                features_to_viz = score_dict_features
            # FI score dataframe for current algorithm
            df = fi_df_list[algorithm_counter]
            # Subset of dataframe (in ranked order) to visualize
            viz_df = df[features_to_viz]
            # Generate Boxplot
            plt.figure(figsize=(15, 4))
            viz_df.boxplot(rot=90)
            plt.title(algorithm)
<<<<<<< HEAD
            plt.ylabel(metric + ' Feature Importance')
            plt.xlabel('Features')
=======
            plt.ylabel('Feature Importance')
            if metric_ranking == 'mean':
                plt.xlabel('Features (Mean Ranking)')
            elif metric_ranking == 'median':
                plt.xlabel('Features (Median Ranking)')
            else:
                print("Error: metric_ranking selection not found (must be mean or median)")
>>>>>>> 4b0569f3
            plt.xticks(np.arange(1, len(features_to_viz) + 1), features_to_viz, rotation='vertical')
            plt.savefig(self.full_path + '/model_evaluation/feature_importance/' + algorithm + '_boxplot',
                        bbox_inches="tight")
            if self.show_plots:
                plt.show()
            else:
                plt.close('all')
                # plt.cla() # not required
            # Identify and sort (decreasing) features with top median FI
            algorithm_counter += 1

<<<<<<< HEAD
    def do_fi_histogram(self, fi_med_list, metric='Median'):
=======
    def do_fi_histogram(self, fi_med_list, metric_ranking):
>>>>>>> 4b0569f3
        """
        Generate histogram showing distribution of median feature importance scores for each algorithm.
        """
        algorithm_counter = 0
        for algorithm in self.algorithms:  # each algorithms
            med_scores = fi_med_list[algorithm_counter]
            # Plot a histogram of average feature importance
            plt.hist(med_scores, bins=100)
<<<<<<< HEAD
            plt.xlabel(metric + " Feature Importance")
            plt.ylabel("Frequency")
            plt.title("Histogram of" + metric + " Feature Importance for " + str(algorithm))
=======
            if metric_ranking == 'mean':
                plt.xlabel("Mean Feature Importance")
            elif metric_ranking == 'median':
                plt.xlabel("Median Feature Importance")
            else:
                print("Error: metric_ranking selection not found (must be mean or median)")
            plt.ylabel("Frequency")
            plt.title(str(algorithm))
>>>>>>> 4b0569f3
            plt.xticks(rotation='vertical')
            plt.savefig(self.full_path
                        + '/model_evaluation/'
                          'feature_importance/' + algorithm + '_histogram', bbox_inches="tight")
            if self.show_plots:
                plt.show()
            else:
                plt.close('all')
                # plt.cla() # not required

    def composite_fi_plot(self, fi_list, all_feature_list_to_viz, fig_name,
                          y_label_text, metric_ranking, metric_weighting):
        """
        Generate composite feature importance plot given list of feature names
        and associated feature importance scores for each algorithm.
        This is run for different transformations of the normalized feature importance scores.
        """
        alg_colors = [COLORS[k] for k in self.algorithms]
        algorithms, alg_colors, fi_list = (list(t) for t in zip(*sorted(zip(self.algorithms, alg_colors, fi_list), reverse=True)))
        # Set basic plot properties
        rc('font', weight='bold', size=16)
        # The position of the bars on the x-axis
        r = all_feature_list_to_viz  # feature names
        # Set width of bars
        bar_width = 0.75
        # Set figure dimensions
        plt.figure(figsize=(24, 12))
        # Plot first algorithm FI scores (lowest) bar
        p1 = plt.bar(r, fi_list[0], color=alg_colors[0], edgecolor='white', width=bar_width)
        # Automatically calculate space needed to plot next bar on top of the one before it
        bottoms = []  # list of space used by previous
        # algorithms for each feature (so next bar can be placed directly above it)
        bottom = None
        for i in range(len(algorithms) - 1):
            for j in range(i + 1):
                if j == 0:
                    bottom = np.array(fi_list[0]).astype('float64')
                else:
                    bottom += np.array(fi_list[j]).astype('float64')
            bottoms.append(bottom)
        if not isinstance(bottoms, list):
            bottoms = bottoms.tolist()
        if len(self.algorithms) > 1:
            # Plot subsequent feature bars for each subsequent algorithm
            ps = [p1[0]]
            for i in range(len(algorithms) - 1):
                p = plt.bar(r, fi_list[i + 1], bottom=bottoms[i], color=alg_colors[i + 1], edgecolor='white',
                            width=bar_width)
                ps.append(p[0])
            lines = tuple(ps)
        else:
            ps = [p1[0]]
            lines = tuple(ps)
        # Specify axes info and legend
        plt.xticks(np.arange(len(all_feature_list_to_viz)), all_feature_list_to_viz, rotation='vertical')
        plt.xlabel("Features (ranked by sum of " + metric_ranking + " feature importance: weighted by " +
                   metric_weighting + " model " + self.metric_weight.lower() + ")", fontsize=20)
        plt.ylabel(y_label_text, fontsize=20)
        plt.legend(lines[::-1], algorithms[::-1],loc="upper left", bbox_to_anchor=(1.01,1)) #legend outside plot
        # algorithms_list, lines_list = (list(t) for t in zip(*sorted(zip(algorithms, lines))))
        # plt.legend(lines_list, algorithms_list, loc="upper right")
        # Export and/or show plot
        plt.savefig(self.full_path + '/model_evaluation/feature_importance/Compare_FI_' + fig_name + '.png',
                    bbox_inches='tight')
        if self.show_plots:
            plt.show()
        else:
            plt.close('all')
            # plt.cla() # not required

    def get_fi_to_viz_sorted(self, features_to_viz, all_feature_list, fi_med_norm_list):
        """
        Takes a list of top features names for visualisation, gets their
        indexes. In every composite FI plot features are ordered the same way
        they are selected for visualisation (i.e. normalized and performance
        weighted). Because of this feature bars are only perfectly ordered in
        descending order for the normalized + performance weighted composite plot.
        """
        # Get original feature indexs for selected feature names
        feature_index_to_viz = []  # indexes of top features
        for i in features_to_viz:
            feature_index_to_viz.append(all_feature_list.index(i))
        # Create list of top feature importance values in original dataset feature order
        top_fi_med_norm_list = []  # feature importance values of top features for each algorithm (list of lists)
        for i in range(len(self.algorithms)):
            temp_list = []
            for j in feature_index_to_viz:  # each top feature index
                temp_list.append(fi_med_norm_list[i][j])  # add corresponding FI value
            top_fi_med_norm_list.append(temp_list)
        all_feature_list_to_viz = features_to_viz
        return top_fi_med_norm_list, all_feature_list_to_viz

    @staticmethod
    def frac_fi(top_fi_med_norm_list):
        """
        Transforms feature scores so that they sum to 1 over all features
        for a given algorithm.  This way the normalized and fracionated composit bar plot
        offers equal total bar area for every algorithm. The intuition
        here is that if an algorithm gives the same FI scores for all top features it won't be
        overly represented in the resulting plot (i.e. all features can
        have the same maximum feature importance which might lead to the impression that an
        algorithm is working better than it is.) Instead, that maximum
        'bar-real-estate' has to be divided by the total number of features. Notably, this
        transformation has the potential to alter total algorithm FI bar height ranking of features.
        """
        frac_lists = []
        for each in top_fi_med_norm_list:  # each algorithm
            frac_list = []
            for i in range(len(each)):  # each feature
                if sum(each) == 0:  # check that all feature scores are not zero to avoid zero division error
                    frac_list.append(0)
                else:
                    frac_list.append((each[i] / (sum(each))))
            frac_lists.append(frac_list)
        return frac_lists

    @staticmethod
    def weight_fi(med_metric_list, top_fi_med_norm_list):
        """
        Weights the feature importance scores by algorithm performance
        (intuitive because when interpreting feature importances we want
        to place more weight on better performing algorithms)
        """
        # Prepare weights
        weights = []
        # replace all balanced accuraces <=.5 with 0 (i.e. these are no better than random chance)
        for i in range(len(med_metric_list)):
            if med_metric_list[i] <= .5:
                med_metric_list[i] = 0
        # normalize balanced accuracies
        for i in range(len(med_metric_list)):
            if med_metric_list[i] == 0:
                weights.append(0)
            else:
                weights.append((med_metric_list[i] - 0.5) / 0.5)
        # Weight normalized feature importances
        weighted_lists = []
        for i in range(len(top_fi_med_norm_list)):  # each algorithm
            weight_list = np.multiply(weights[i], top_fi_med_norm_list[i]).tolist()
            weighted_lists.append(weight_list)
        return weighted_lists, weights

    @staticmethod
    def weight_frac_fi(frac_lists, weights):
        """ Weight normalized and fractionated feature importances. """
        weighted_frac_lists = []
        for i in range(len(frac_lists)):
            weight_list = np.multiply(weights[i], frac_lists[i]).tolist()
            weighted_frac_lists.append(weight_list)
        return weighted_frac_lists

    def parse_runtime(self):
        """
        Loads runtime summaries from entire pipeline and parses them into a single summary file.
        """
        dict_obj = dict()
        dict_obj['preprocessing'] = 0
        for file_path in glob.glob(self.full_path + '/runtime/*.txt'):
            file_path = str(Path(file_path).as_posix())
            f = open(file_path, 'r')
            val = float(f.readline())
            ref = file_path.split('/')[-1].split('_')[1].split('.')[0]
            if ref in self.abbrev:
                ref = self.abbrev[ref]
            if not (ref in dict_obj):
                if 'preprocessing' in ref:
                    dict_obj['preprocessing'] += val
                dict_obj[ref] = val
            else:
                dict_obj[ref] += val
        with open(self.full_path + '/runtimes.csv', mode='w', newline="") as file:
            writer = csv.writer(file, delimiter=',', quotechar='"', quoting=csv.QUOTE_MINIMAL)
            writer.writerow(["Pipeline Component", "Phase", "Time (sec)"])
            writer.writerow(["Exploratory Analysis", 1, dict_obj['exploratory']])
            writer.writerow(["Scale and Impute", 2, dict_obj['preprocessing']])
            try:
                writer.writerow(["Mutual Information (Feature Importance)", 3, dict_obj['mutual']])
            except KeyError:
                pass
            try:
                writer.writerow(["MultiSURF (Feature Importance)", 3, dict_obj['multisurf']])
            except KeyError:
                pass
            writer.writerow(["Feature Selection", 4, dict_obj['featureselection']])
            for algorithm in self.algorithms:  # Report runtimes for each algorithm
                writer.writerow(([algorithm + "(Modeling)", 5, dict_obj[self.abbrev[algorithm]]]))
            writer.writerow(["Stats Summary", 6, dict_obj['Stats']])

    def save_runtime(self):
        """
        Save phase runtime
        """
        runtime_file = open(self.full_path + '/runtime/runtime_Stats.txt', 'w')
        runtime_file.write(str(time.time() - self.job_start_time))
        runtime_file.close()<|MERGE_RESOLUTION|>--- conflicted
+++ resolved
@@ -105,7 +105,7 @@
             #                                                    # Get Original Headers
             except Exception:
                 self.original_headers = None
-<<<<<<< HEAD
+
         if 'applymodel' not in full_path:
             self.partial_path = '/'.join(full_path.split('/')[:-1])
         else:
@@ -124,16 +124,6 @@
         self.abbrev = abbrev
         self.colors = colors
         pickle_in.close()
-=======
-        #        self.feature_headers = self.original_headers.copy()
-        #        if self.instance_label is not None:
-        #            if self.instance_label in self.feature_headers:
-        #                self.feature_headers.remove(self.instance_label)
-        #        self.feature_headers.remove(self.class_label)
-
-        self.abbrev = dict((k, ABBREVIATION[k]) for k in self.algorithms if k in ABBREVIATION)
-        self.colors = dict((k, COLORS[k]) for k in self.algorithms if k in COLORS)
->>>>>>> 4b0569f3
 
     def run(self):
         self.job_start_time = time.time()  # for tracking phase runtime
@@ -223,7 +213,7 @@
         job_file.write('complete')
         job_file.close()
 
-<<<<<<< HEAD
+
     def residuals_regression(self, result_file=None):
         s_res_trains = []  # training residual
         s_res_tests = []  # testing residual
@@ -394,26 +384,19 @@
         else:
             plt.close('all')
 
-    def fi_stats(self, metric_dict, ave_or_median='Median'):
-=======
-    def fi_stats(self, metric_dict):
-        metric_ranking = 'mean'
-        metric_weighting = 'mean'
+    def fi_stats(self, metric_dict, ave_or_median='mean'):
+        metric_ranking = ave_or_median
+        metric_weighting = ave_or_median
 
         # mean or median #Ryan add a run parameter to STREAMLINE to
         # allow user to decide plot rankings for FI using mean by default
->>>>>>> 4b0569f3
         # Prepare for feature importance visualizations
         logging.info('Preparing for Model Feature Importance Plotting...')
 
         # old - 'Balanced Accuracy'
         fi_df_list, fi_med_list, fi_med_norm_list, med_metric_list, all_feature_list, \
             non_zero_union_features, \
-<<<<<<< HEAD
-            non_zero_union_indexes = self.prep_fi(metric_dict, ave_or_median)
-=======
             non_zero_union_indexes = self.prep_fi(metric_dict, metric_ranking, metric_weighting)
->>>>>>> 4b0569f3
 
         # Select 'top' features for composite visualisation
         features_to_viz = self.select_for_composite_viz(non_zero_union_features, non_zero_union_indexes,
@@ -422,13 +405,8 @@
         # Generate FI boxplots for each modeling algorithm if specified by user
         if self.plot_fi_box:
             logging.info('Generating Feature Importance Boxplot and Histograms...')
-<<<<<<< HEAD
-            self.do_fi_boxplots(fi_df_list, fi_med_list, ave_or_median)
-            self.do_fi_histogram(fi_med_list, ave_or_median)
-=======
             self.do_fi_boxplots(fi_df_list, fi_med_list, metric_ranking)
             self.do_fi_histogram(fi_med_list, metric_ranking)
->>>>>>> 4b0569f3
 
         # Visualize composite FI - Currently set up to only use Balanced Accuracy for composite FI plot visualization
         logging.info('Generating Composite Feature Importance Plots...')
@@ -440,10 +418,6 @@
                                                                                   fi_med_norm_list)
 
         # Generate Normalized composite FI plot
-<<<<<<< HEAD
-        self.composite_fi_plot(top_fi_med_norm_list, all_feature_list_to_viz, 'Norm',
-                               "Normalized " + ave_or_median + " Feature Importance")
-=======
 
         if metric_ranking == 'mean':
             self.composite_fi_plot(top_fi_med_norm_list, all_feature_list_to_viz, 'Norm',
@@ -453,7 +427,6 @@
                                    'Normalized Median Feature Importance', metric_ranking, metric_weighting)
         else:
             print("Error: metric_ranking selection not found (must be mean or median)")
->>>>>>> 4b0569f3
 
         # # Fractionate FI scores for normalized and fractionated composite FI plot
         # frac_lists = self.frac_fi(top_fi_med_norm_list)
@@ -467,10 +440,6 @@
         weighted_lists, weights = self.weight_fi(med_metric_list, top_fi_med_norm_list)
 
         # Generate Normalized and Weighted Compound FI plot
-<<<<<<< HEAD
-        self.composite_fi_plot(weighted_lists, all_feature_list_to_viz,
-                               'Norm_Weight', 'Normalized and Weighted ' + ave_or_median + ' Feature Importance')
-=======
         if metric_ranking == 'mean':
             self.composite_fi_plot(weighted_lists, all_feature_list_to_viz,
                                    'Norm_Weight', 'Normalized and Weighted Mean Feature Importance', metric_ranking,
@@ -480,8 +449,7 @@
                                    'Norm_Weight', 'Normalized and Weighted Median Feature Importance', metric_ranking,
                                    metric_weighting)
         else:
-            print("Error: metric_ranking selection not found (must be mean or median)")
->>>>>>> 4b0569f3
+            raise Exception("Error: metric_ranking selection not found (must be mean or median)")
 
         # Weight the Fractionated FI scores for normalized,fractionated, and weighted compound FI plot
         # weighted_frac_lists = self.weight_frac_fi(frac_lists,weights)
@@ -860,14 +828,8 @@
                     if self.instance_label is not None:  # Match label will never be in CV datasets
                         if self.instance_label in headers:
                             headers.remove(self.instance_label)
-<<<<<<< HEAD
                     headers.remove(self.outcome_label)
                     for each in self.original_headers:
-=======
-                    headers.remove(self.class_label)
-                    # for each in self.original_headers:
-                    for each in self.feature_headers:
->>>>>>> 4b0569f3
                         # Check if current feature from original dataset was in the partition
                         if each in headers:
                             # Deal with features not being in original order (find index of current feature list.index()
@@ -1303,11 +1265,8 @@
                                      '/model_evaluation/'
                                      'statistical_comparisons/MannWhitneyU_' + metric + '.csv', index=False)
 
-<<<<<<< HEAD
-    def prep_fi(self, metric_dict, metric='Median'):
-=======
+
     def prep_fi(self, metric_dict, metric_ranking, metric_weighting):
->>>>>>> 4b0569f3
         """
         Organizes and prepares model feature importance
         data for boxplot and composite feature importance figure generation.
@@ -1332,17 +1291,6 @@
             if algorithm == self.algorithms[0]:
                 all_feature_list = temp_df.columns.tolist()
             fi_df_list.append(temp_df)
-<<<<<<< HEAD
-            if metric == 'Median':
-                fi_med_list.append(temp_df.median().tolist())  # Saves median FI scores over CV runs
-            elif metric == 'Mean':
-                fi_med_list.append(temp_df.mean().tolist())  # Saves mean FI scores over CV runs
-            # Get relevant metric info
-            if metric == 'Median':
-                med_ba = median(metric_dict[algorithm][self.metric_weight])
-            elif metric == 'Mean':
-                med_ba = mean(metric_dict[algorithm][self.metric_weight])
-=======
             if metric_ranking == 'mean':
                 fi_med_list.append(temp_df.mean().tolist())  # Saves mean FI scores over CV runs
             elif metric_ranking == 'median':
@@ -1357,7 +1305,6 @@
                 med_ba = median(metric_dict[algorithm][self.metric_weight])
             else:  # use mean as backup
                 raise Exception("Error: metric_weighting selection not found (must be mean or median)")
->>>>>>> 4b0569f3
             med_metric_list.append(med_ba)
 
         # Normalize Median Feature importance scores, so they fall between (0 - 1)
@@ -1435,11 +1382,7 @@
             features_to_viz = score_sum_dict_features
         return features_to_viz  # list of feature names to visualize in composite FI plots.
 
-<<<<<<< HEAD
-    def do_fi_boxplots(self, fi_df_list, fi_med_list, metric='Median'):
-=======
-    def do_fi_boxplots(self, fi_df_list, fi_med_list, metric_ranking):
->>>>>>> 4b0569f3
+    def do_fi_boxplots(self, fi_df_list, fi_med_list, metric_ranking='median'):
         """
         Generate individual feature importance boxplot for each algorithm
         """
@@ -1468,10 +1411,6 @@
             plt.figure(figsize=(15, 4))
             viz_df.boxplot(rot=90)
             plt.title(algorithm)
-<<<<<<< HEAD
-            plt.ylabel(metric + ' Feature Importance')
-            plt.xlabel('Features')
-=======
             plt.ylabel('Feature Importance')
             if metric_ranking == 'mean':
                 plt.xlabel('Features (Mean Ranking)')
@@ -1479,7 +1418,6 @@
                 plt.xlabel('Features (Median Ranking)')
             else:
                 print("Error: metric_ranking selection not found (must be mean or median)")
->>>>>>> 4b0569f3
             plt.xticks(np.arange(1, len(features_to_viz) + 1), features_to_viz, rotation='vertical')
             plt.savefig(self.full_path + '/model_evaluation/feature_importance/' + algorithm + '_boxplot',
                         bbox_inches="tight")
@@ -1491,11 +1429,7 @@
             # Identify and sort (decreasing) features with top median FI
             algorithm_counter += 1
 
-<<<<<<< HEAD
-    def do_fi_histogram(self, fi_med_list, metric='Median'):
-=======
-    def do_fi_histogram(self, fi_med_list, metric_ranking):
->>>>>>> 4b0569f3
+    def do_fi_histogram(self, fi_med_list, metric_ranking='median'):
         """
         Generate histogram showing distribution of median feature importance scores for each algorithm.
         """
@@ -1504,11 +1438,6 @@
             med_scores = fi_med_list[algorithm_counter]
             # Plot a histogram of average feature importance
             plt.hist(med_scores, bins=100)
-<<<<<<< HEAD
-            plt.xlabel(metric + " Feature Importance")
-            plt.ylabel("Frequency")
-            plt.title("Histogram of" + metric + " Feature Importance for " + str(algorithm))
-=======
             if metric_ranking == 'mean':
                 plt.xlabel("Mean Feature Importance")
             elif metric_ranking == 'median':
@@ -1517,7 +1446,6 @@
                 print("Error: metric_ranking selection not found (must be mean or median)")
             plt.ylabel("Frequency")
             plt.title(str(algorithm))
->>>>>>> 4b0569f3
             plt.xticks(rotation='vertical')
             plt.savefig(self.full_path
                         + '/model_evaluation/'
@@ -1535,8 +1463,9 @@
         and associated feature importance scores for each algorithm.
         This is run for different transformations of the normalized feature importance scores.
         """
-        alg_colors = [COLORS[k] for k in self.algorithms]
-        algorithms, alg_colors, fi_list = (list(t) for t in zip(*sorted(zip(self.algorithms, alg_colors, fi_list), reverse=True)))
+        alg_colors = [self.colors[k] for k in self.algorithms]
+        algorithms, alg_colors, fi_list = (list(t) for t in zip(*sorted(zip(self.algorithms, alg_colors, fi_list),
+                                                                        reverse=True)))
         # Set basic plot properties
         rc('font', weight='bold', size=16)
         # The position of the bars on the x-axis
