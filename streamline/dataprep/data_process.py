import copy
import csv
import os
import time
import pickle
import random
import logging
import numpy as np
import pandas as pd
import matplotlib.pyplot as plt
from sklearn.cluster import DBSCAN
from sklearn.covariance import EllipticEnvelope
from sklearn.ensemble import IsolationForest
from sklearn.experimental import enable_iterative_imputer
from sklearn.impute import IterativeImputer
from sklearn.neighbors import LocalOutlierFactor

from streamline.utils.job import Job
from streamline.utils.dataset import Dataset
from streamline.dataprep.kfold_partitioning import KFoldPartitioner
from scipy.stats import chi2_contingency, mannwhitneyu, skew, kurtosis, f_oneway, spearmanr
import seaborn as sns
import warnings
warnings.filterwarnings(action='ignore', category=UserWarning)
warnings.filterwarnings(action='ignore', category=RuntimeWarning)

sns.set_theme()


class DataProcess(Job):
    """
    Exploratory Data Analysis Class for the EDA/Phase 1 step of STREAMLINE
    """

    def __init__(self, dataset, experiment_path, ignore_features=None,
                 categorical_features=None, quantitative_features=None, explorations=None, plots=None,
                 categorical_cutoff=10, sig_cutoff=0.05, featureeng_missingness=0.5,
                 cleaning_missingness=0.5, correlation_removal_threshold=1.0,
                 partition_method="Stratified", n_splits=10,
                 random_state=None, show_plots=False):
        """
        Initialization function for Exploratory Data Analysis Class. Parameters are defined below.

        Args:
            dataset: a streamline.utils.dataset.Dataset object or a path to dataset text file
            experiment_path: path to experiment the logging directory folder
            ignore_features: list of row names of features to ignore
            categorical_features: list of row names of categorical features
            explorations: list of names of analysis to do while doing EDA (must be in set X)
            plots: list of analysis plots to save in experiment directory (must be in set Y)
            categorical_cutoff: categorical cut off to consider a feature categorical by analysis, default=10
            sig_cutoff: significance cutoff for continuous variables, default=0.05
            random_state: random state to set seeds for reproducibility of algorithms
        """
        super().__init__()
        if type(dataset) != Dataset:
            raise (Exception("dataset input is not of type Dataset"))
        self.dataset = dataset
        self.outcome_type = dataset.outcome_type
        self.dataset_path = dataset.path
        self.experiment_path = experiment_path
        self.random_state = random_state
        explorations_list = ["Describe", "Univariate Analysis", "Feature Correlation"]
        plot_list = ["Describe", "Univariate Analysis", "Feature Correlation"]

        for item in plot_list:
            if item not in explorations_list:
                logging.warning("Notice: Need to run analysis before plotting a result,"
                                + item + " plot will be skipped")

        # Set up ignore_features: Allows user to specify features that should be ignored.
        if ignore_features is None:
            self.ignore_features = []
        elif type(ignore_features) == str:
            ignore_features = pd.read_csv(ignore_features, sep=',')
            self.ignore_features = list(ignore_features)
        elif type(ignore_features) == list:
            self.ignore_features = ignore_features
        else:
            raise Exception

        # Allows user to specify features that should be treated as categorical whenever possible,
        # rather than relying on pipelines automated strategy for distinguishing categorical vs.
        # quantitative features using the categorical_cutoff parameter.
        if categorical_features is None:
            self.specified_categorical = None  # List of feature names specified by user to be treated as categorical
        elif type(categorical_features) == str and not categorical_features == '':
            categorical_features = pd.read_csv(categorical_features, sep=',')
            self.specified_categorical = list(categorical_features)
        elif type(categorical_features) == list:
            self.specified_categorical = list(categorical_features)
        elif categorical_features == '':
            self.specified_categorical = None
        else:
            raise Exception
        if quantitative_features is None:
            self.specified_quantitative = None  # List of feature names specified by user to be treated as quantitative
        elif type(quantitative_features) == str and not quantitative_features == '':
            quantitative_features = pd.read_csv(quantitative_features, sep=',')
            self.specified_quantitative = list(quantitative_features)
        elif type(quantitative_features) == list:
            self.specified_quantitative = list(quantitative_features)
        elif quantitative_features == '':
            self.specified_quantitative = None
        else:
            raise Exception

        self.quantitative_features = []  # List of feature names in dataset to be treated as quantitative
        self.categorical_features = []  # List of feature names in dataset to be treated as categorical

        self.engineered_features = list()
        self.one_hot_features = list()
        self.categorical_cutoff = categorical_cutoff
        self.featureeng_missingness = featureeng_missingness
        self.cleaning_missingness = cleaning_missingness
        self.correlation_removal_threshold = correlation_removal_threshold
        self.sig_cutoff = sig_cutoff
        self.show_plots = show_plots

        self.explorations = explorations
        if self.explorations is None:
            self.explorations = explorations_list
        self.plots = plots
        if self.plots is None:
            self.plots = plot_list

        for x in self.explorations:
            if x not in explorations_list:
                raise Exception("Exploration " + str(x) + " is not known/implemented")
        for x in self.explorations:
            if x not in explorations_list:
                raise Exception("Plot " + str(x) + " is not known/implemented")

        self.cv_partitioner = None
        self.partition_method = partition_method
        self.n_splits = n_splits

    def run(self, top_features=20):
        """
        Wrapper function to run_explore and KFoldPartitioner

        Args:
            top_features: no of top features to consider (default=20)

        """
        self.job_start_time = time.time()

        # Conduct Exploratory Analysis, Data Cleaning, and Feature Engineering
        self.run_process(top_features)

        # Conduct k-fold partitioning and generate CV datasets
        self.cv_partitioner = KFoldPartitioner(self.dataset, self.partition_method,
                                               self.experiment_path, self.n_splits, self.random_state)
        self.cv_partitioner.run()
        self.save_runtime()

    def anomaly_detection(self):
        # Make a copy of the original data
        # logging.warning('load')
        imputed_data = copy.deepcopy(self.dataset.data)
        # logging.warning('copy')

        # Perform iterative imputation
        imputer = IterativeImputer(random_state=self.random_state)
        imputed_data[self.quantitative_features] = imputer.fit_transform(imputed_data[self.quantitative_features])
        # logging.warning('Impute')
        # Normalize the imputed data
        normalized_imputed_data = (imputed_data[self.quantitative_features] - imputed_data[
            self.quantitative_features].mean()) / imputed_data[self.quantitative_features].std()
        # logging.warning('Normal')

        # # Isolation Forest on imputed data
        imputed_isolation_forest = IsolationForest(contamination='auto', random_state=self.random_state)
        imputed_isolation_forest.fit(normalized_imputed_data)
        imputed_isolation_scores = imputed_isolation_forest.decision_function(normalized_imputed_data)
        # logging.warning('iso')

        # Local Outlier Factor on imputed data
        imputed_local_outlier_factor = LocalOutlierFactor(n_neighbors=20, contamination='auto')
        imputed_local_outlier_scores = imputed_local_outlier_factor.fit_predict(normalized_imputed_data)
        # logging.warning('outlier')

        # DBSCAN on imputed data
        imputed_dbscan = DBSCAN(eps=0.5, min_samples=5)
        imputed_dbscan_labels = imputed_dbscan.fit_predict(normalized_imputed_data)
        # logging.warning('dbscan')

        # Elliptic Envelope on imputed data
        imputed_elliptic_envelope = EllipticEnvelope()
        imputed_elliptic_envelope.fit(normalized_imputed_data)
        imputed_elliptic_scores = imputed_elliptic_envelope.decision_function(normalized_imputed_data)
        # logging.warning('elliptic')

        # Combine the imputed anomaly scores
        imputed_anomaly_scores = {
            'Isolation Forest': imputed_isolation_scores,
            'Local Outlier Factor': imputed_local_outlier_scores,
            'DBSCAN': imputed_dbscan_labels,
            'Elliptic Envelope': imputed_elliptic_scores
        }
        # logging.debug(imputed_anomaly_scores)
        # Save the imputed anomaly scores to a file
        imputed_anomaly_scores_file = os.path.join(self.experiment_path,
                                                   self.dataset.name, 'exploratory/anomaly_detection',
                                                   'imputed_anomaly_scores.csv')
        pd.DataFrame(imputed_anomaly_scores).to_csv(imputed_anomaly_scores_file, index=False)

        logging.info("Imputed anomaly detection completed.")

    def run_process(self, top_features=20):
        """
        Run Exploratory Data Process accordingly on the EDA Object

        Args:
            top_features: no of top features to consider (default=20)
        """
        # Random seed for reproducibility
        random.seed(self.random_state)
        np.random.seed(self.random_state)

        # Make analysis folder for target dataset and a folder for the respective exploratory analysis within it
        self.make_log_folders()

        # Account for possibility that only one dataset in folder has a match label.
        # Check for presence of match label (this allows multiple datasets to be analyzed
        # in the pipeline where not all of them have match labels if specified)
        if not (self.dataset.match_label is None or self.dataset.match_label in self.dataset.data.columns):
            self.dataset.match_label = None
            self.dataset.partition_method = 'S'
            logging.warning("Warning: Specified 'Match label' could not be found in dataset. "
                            "Analysis moving forward assuming there is no 'match label' column using "
                            "stratified (S) CV partitioning.")

        # Pass user defined lists of categorical and quantitative features to dataset object
        # self.dataset.categorical_variables = self.categorical_features
        # self.dataset.quantitative_variables = self.quantitative_features

        # Identify and save feature types (i.e. categorical vs. quantitative)
        self.identify_feature_types()  # Completed

        # Run initial EDA from the Dataset Class
        logging.info("Running Initial EDA:")
        self.dataset.initial_eda(self.experiment_path)

        # Running all data manipulation steps: cleaning and feature engineering
        self.data_manipulation()

        self.anomaly_detection()

        # Running EDA after all data manipulation
        self.second_eda(top_features)

    def make_log_folders(self):
        """
        Makes folders for logging exploratory data analysis
        """
        if not os.path.exists(self.experiment_path + '/' + self.dataset.name):
            os.makedirs(self.experiment_path + '/' + self.dataset.name)
        if not os.path.exists(self.experiment_path + '/' + self.dataset.name + '/exploratory'):
            os.makedirs(self.experiment_path + '/' + self.dataset.name + '/exploratory')
        if not os.path.exists(self.experiment_path + '/' + self.dataset.name + '/exploratory/anomaly_detection'):
            os.makedirs(self.experiment_path + '/' + self.dataset.name + '/exploratory/anomaly_detection')
        if not os.path.exists(self.experiment_path + '/' + self.dataset.name + '/exploratory/initial'):
            os.makedirs(self.experiment_path + '/' + self.dataset.name + '/exploratory/initial')

    def identify_feature_types(self, x_data=None):
        """
        Automatically identify categorical vs. quantitative features/variables
        Takes a dataframe (of independent variables) with column labels and
        returns a list of column names identified as
        being categorical based on user defined cutoff (categorical_cutoff).
        """
        # Validate and Identify categorical variables in dataset
        logging.info("Validating and Identifying Feature Types...")

        # Strip whitespace off user-specified feature names for consistency with dataset loading
        if self.specified_categorical is not None:
            self.specified_categorical = [s.strip() for s in self.specified_categorical]
        if self.specified_quantitative is not None:
            self.specified_quantitative = [s.strip() for s in self.specified_quantitative]
        logging.debug("spec cat: " + str(self.specified_categorical))  # Testing
        logging.debug("spec quant: " + str(self.specified_quantitative))  # Testing
        # Quality control of user-specified feature lists: duplicates check and warnings
        if self.specified_quantitative is not None and self.specified_categorical is not None:
            duplicates = list(set(self.specified_categorical) & set(self.specified_quantitative))
            if len(duplicates) > 0:
                raise Exception(
                    "Following feature(s) assigned by user as both categorical and quantitative:" + str(duplicates))
            logging.warning(
                "User specified both categorical vs quantitative features; any unspecified binary features will be "
                "treated as categorical, and any remaining features will have their feature types automatically "
                "assigned based on categorical_cutoff parameter")
        if self.specified_quantitative is None and self.specified_categorical is None:
            logging.warning(
                "User did not specify categorical vs quantitative features; feature types will be automatically "
                "assigned based on categorical_cutoff parameter")

        # Get feature data
        if x_data is None:
            x_data = self.dataset.feature_only_data()

        # Quality control of user-specified feature lists: remove specified features not in target dataset
        headers = list(x_data.columns)  # Get feature names included in target dataset
        logging.debug("data features: " + str(headers))  # TESTING
        cat_not_in_data = []
        quant_not_in_data = []
        if self.specified_categorical is not None:
            cat_not_in_data = list(set(self.specified_categorical) - set(headers))
            for feat in cat_not_in_data:
                self.specified_categorical.remove(feat)
        if self.specified_quantitative is not None:
            quant_not_in_data = list(set(self.specified_quantitative) - set(headers))
            for feat in quant_not_in_data:
                self.specified_quantitative.remove(feat)
        # Since some datasets might be very large, report this warning as a summary
        if len(cat_not_in_data) > 0:
            logging.warning(
                "Following features specified as categorical were not in target dataset: " + str(cat_not_in_data))
        if len(quant_not_in_data) > 0:
            logging.warning(
                "Following features specified as quantitative were not in target dataset: " + str(quant_not_in_data))
        logging.debug("cleaned spec cat: " + str(self.specified_categorical))  # Testing
        logging.debug("cleaned spec quant: " + str(self.specified_quantitative))  # Testing

        # Assign all binary features categorical list
        quant_to_cat = []
        unassigned_to_cat = []
        for each in x_data:
            if x_data[each].nunique() == 2:
                self.categorical_features.append(each)
                if self.specified_quantitative is not None and each in self.specified_quantitative:
                    quant_to_cat.append(each)
                    self.specified_quantitative.remove(each)  # update user specified list
                if self.specified_categorical is not None and each not in self.specified_categorical:
                    unassigned_to_cat.append(each)
                if self.specified_categorical is not None and each in self.specified_categorical:
                    self.specified_categorical.remove(each)  # update user specified list

        logging.debug("binary cat: " + str(self.categorical_features))  # TESTING
        # Since some datasets might be very large, report this warning as a summary
        if len(quant_to_cat) > 0:
            logging.warning(
                "Following binary feature(s) specified as quantitative, "
                "but will be treated it as categorical: " + str(quant_to_cat))
        if len(unassigned_to_cat) > 0:
            logging.warning(
                "Following binary feature(s) were not in the categorical list, "
                "but will be treated as categorical: " + str(unassigned_to_cat))

        # Assign remaining user specified features as categorical or quantitative
        if self.specified_categorical is not None and self.specified_quantitative is None:
            logging.warning(
                "No quantitative features specified; non-binary features not specified as categorical will be treated "
                "as quantitative unless they are binary")
            self.categorical_features = self.categorical_features + self.specified_categorical
            self.quantitative_features = list(set(self.dataset.get_headers()) - set(
                self.categorical_features))  # All other features assigned as quantitative

        if self.specified_quantitative is not None and self.specified_categorical is None:
            logging.warning(
                "No categorical features specified; features not specified as quantitative will be treated as "
                "categorical")
            self.quantitative_features = self.specified_quantitative
            self.categorical_features = list(set(self.dataset.get_headers()) - set(self.quantitative_features))

        if self.specified_quantitative is not None and self.specified_categorical is not None:  # both lists specified
            self.quantitative_features = self.specified_quantitative
            self.categorical_features = self.categorical_features + self.specified_categorical
        logging.debug("assigned cat: " + str(self.categorical_features))  # TESTING
        logging.debug("assigned quant: " + str(self.quantitative_features))  # TESTING

        # Any remaining unassigned features will be assigned to categorical or quantitative lists based on user
        # specified categorical cutoff
        for each in x_data:
            if each not in self.categorical_features and each not in self.quantitative_features:
                if x_data[each].nunique() <= self.categorical_cutoff or not pd.api.types.is_numeric_dtype(x_data[each]):
                    self.categorical_features.append(each)
                else:
                    self.quantitative_features.append(each)
        logging.debug("final cat: " + str(self.categorical_features))  # TESTING
        logging.debug("final quant: " + str(self.quantitative_features))  # TESTING

        # Assign feature type lists to dataset object
        self.dataset.categorical_variables = self.categorical_features
        self.dataset.quantitative_variables = self.quantitative_features

        # Pickle feature type lists
        with open(self.experiment_path + '/' + self.dataset.name +
                  '/exploratory/initial/initial_categorical_variables.pickle', 'wb') as outfile:
            pickle.dump(self.categorical_features, outfile)
        with open(self.experiment_path + '/' + self.dataset.name +
                  '/exploratory/initial/initial_quantitative_variables.pickle', 'wb') as outfile:
            pickle.dump(self.quantitative_features, outfile)

        with open(self.experiment_path + '/' + self.dataset.name +
                  '/exploratory/initial/initial_categorical_variables.csv', 'w') as outfile:
            writer = csv.writer(outfile, delimiter=',', quotechar='"', quoting=csv.QUOTE_MINIMAL)
            writer.writerow(self.categorical_features)
        with open(self.experiment_path + '/' + self.dataset.name +
                  '/exploratory/initial/initial_quantitative_variables.csv', 'w') as outfile:
            writer = csv.writer(outfile, delimiter=',', quotechar='"', quoting=csv.QUOTE_MINIMAL)
            writer.writerow(self.quantitative_features)

        return self.categorical_features, self.quantitative_features

    def data_manipulation(self):
        """
        Wrapper function for all data cleaning and feature engineering data manipulation
        """
        # Dataframe to record feature statistics
        transition_df = pd.DataFrame(columns=['Instances', 'Total Features',
                                              'Categorical Features',
                                              'Quantitative Features', 'Missing Values',
                                              'Missing Percent', 'Class 0', 'Class 1'])

        transition_df.loc["Original"] = self.counts_summary(save=False)

        # ordinal encode the labels
        self.label_encoder()

        # Dropping rows with missing target variable and users specified features to ignore
        self.drop_ignored_rowcols()  # Completed
        transition_df.loc["C1"] = self.counts_summary(save=False)

        # Generating categorical features for features with missingness greater that featureeng_missingness percentage
        self.feature_engineering()  # Completed
        transition_df.loc["E1"] = self.counts_summary(save=False)

        # Remove features with missingness greater than cleaning_missingness percentage
        self.feature_removal()  # Completed
        transition_df.loc["C2"] = self.counts_summary(save=False)

        # Remove instances with more features missing greater than cleaning_missingness percentage
        self.instance_removal()  # Completed
        transition_df.loc["C3"] = self.counts_summary(save=False)

        # Generated onehot categorical feature encoding
        self.categorical_feature_encoding_pandas()
        transition_df.loc["E2"] = self.counts_summary(save=False)

        # Drop highly correlated features with correlation greater that max_correlation
        self.drop_highly_correlated_features()  # Completed
        transition_df.loc["C4"] = self.counts_summary(save=False)

        # Create features-only version of dataset and save picked variables for future operations
        self.dataset.set_headers(self.experiment_path)  # Already Completed

        # Save Transition Summary of the data manipulation process

        transition_df.to_csv(self.experiment_path + '/' + self.dataset.name + '/exploratory/'
                             + 'DataProcessSummary.csv', index=True)

        # Pickle list of feature names to be treated as categorical variables
        with open(self.experiment_path + '/' + self.dataset.name +
                  '/exploratory/categorical_variables.pickle', 'wb') as outfile:
            pickle.dump(self.categorical_features, outfile)

        # Pickle list of processed feature names
        with open(self.experiment_path + '/' + self.dataset.name +
                  '/exploratory/post_processed_vars.pickle', 'wb') as outfile:
            pickle.dump(list(self.dataset.data.columns), outfile)
        with open(self.experiment_path + '/' + self.dataset.name +
                  '/exploratory/ProcessedFeatureNames.csv', 'w') as outfile:
            writer = csv.writer(outfile, delimiter=',', quotechar='"', quoting=csv.QUOTE_MINIMAL)
            writer.writerow(list(self.dataset.data.columns))

    def counts_summary(self, total_missing=None, plot=False, save=True, replicate=False):
        """
        Reports various dataset counts: i.e. number of instances, total features, categorical features, quantitative
        features, and class counts. Also saves a simple bar graph of class counts if user specified.

        Args:
            save:
            total_missing: total missing values (optional, runs again if not given)
            plot: flag to output bar graph in the experiment log folder
            replicate:
        Returns:

        """
        # Calculate, print, and export instance and feature counts
        f_count = self.dataset.data.shape[1] - 1
        if not (self.dataset.instance_label is None):
            f_count -= 1
        if not (self.dataset.match_label is None):
            f_count -= 1
        if total_missing is None:
            total_missing = self.dataset.missingness_counts(self.experiment_path, save=False)
        percent_missing = int(total_missing) / float(self.dataset.data.shape[0] * f_count)
        # n_categorical_variables = len(list(self.categorical_features)) \
        #                           + len(list(self.engineered_features)) + len(list(self.one_hot_features))
        summary = [['instances', self.dataset.data.shape[0]],
                   ['features', f_count],
                   ['categorical_features', len(self.categorical_features)],
                   ['quantitative_features', len(self.quantitative_features)],
                   ['missing_values', total_missing],
                   ['missing_percent', round(percent_missing, 5)]]

        summary_df = pd.DataFrame(summary, columns=['Variable', 'Count'])
        class_counts = self.dataset.data[self.dataset.outcome_label].value_counts()

        return_list = None
        if save:
            summary_df.to_csv(self.experiment_path + '/' + self.dataset.name + '/exploratory/' + 'DataCounts.csv',
                              index=False)
            # Calculate, print, and export class counts

            if self.dataset.outcome_type == "Categorical":
                logging.info('Class Counts: ----------------')
                logging.info('Class Count Information')
                df_value_counts = pd.DataFrame(class_counts)
                df_value_counts = df_value_counts.reset_index()
                df_value_counts.columns = ['Class', 'Instances']
                logging.info("\n" + df_value_counts.to_string())
                class_counts.to_csv(self.experiment_path + '/' + self.dataset.name +
                                    '/exploratory/' + 'ClassCounts.csv', header=['Count'],
                                    index_label='Class')
            elif self.dataset.outcome_type == "Continuous":
                logging.info('Label Counts: ----------------')
                logging.info('Label Count Information')
                df_value_counts = pd.DataFrame(class_counts)
                df_value_counts = df_value_counts.reset_index()
                df_value_counts.columns = ['Top Occurring Values', 'Counts']
                class_counts.to_csv(self.experiment_path + '/' + self.dataset.name +
                                    '/exploratory/' + 'ClassCounts.csv', header=['Count'],
                                    index_label='Label')
                logging.info("\n" + df_value_counts.sort_values('Counts').head(10).to_string())
                logging.info("The Skewness value of the labels is: " +
                             str(skew(self.dataset.data[self.dataset.outcome_label])))
                logging.info("The Kurtosis value of the labels is: " +
                             str(kurtosis(self.dataset.data[self.dataset.outcome_label])))

            if not replicate:
                logging.info("Categorical Features: " + str(self.categorical_features))
                logging.info("\t Engineered Features: " + str(self.engineered_features))
                logging.info("\t One Hot Features: " + str(self.one_hot_features))
                logging.info("Quantitative Features: " + str(self.quantitative_features))
                logging.info("Final List of Features:")
                logging.info(list(self.dataset.get_headers()))
            else:
                logging.info("Final List of Features:")
                logging.info(list(self.dataset.get_headers()))

            # Generate and export class count bar graph

            if plot:
                if self.dataset.outcome_type == "Categorical":
                    class_counts.plot(kind='bar')
                    plt.ylabel('Count')
                    plt.title('Class Counts')
                    plt.savefig(
                        self.experiment_path + '/' + self.dataset.name + '/exploratory/' + 'ClassCountsBarPlot.png',
                        bbox_inches='tight')
                elif self.dataset.outcome_type == "Continuous":
                    plt.figure()
                    plt.hist(self.dataset.data[self.dataset.outcome_label], bins=100)
                    plt.ylabel('Count')
                    plt.xlabel('Label')
                    plt.title('Label Counts')
                    plt.savefig(self.experiment_path + '/' + self.dataset.name
                                + '/exploratory/' + 'ClassCountsBarPlot.png',
                                bbox_inches='tight')
                if self.show_plots:
                    plt.show()
                else:
                    plt.close('all')
                    # plt.cla() # not required
        if self.dataset.outcome_type == "Categorical":
            return_list = list(summary_df['Count']) + [class_counts[0], class_counts[1]]
        elif self.dataset.outcome_type == "Continuous":
            return_list = list(summary_df['Count']) + [np.nan, np.nan]
        return return_list

    def label_encoder(self):
        """
        Numerical Data Encoder:
        for any features in the data (other than the instanceID, but including the class column) if the
        feature (which should also be considered to be categorical - so check that feature is in the list of features
        being treated as categorical, and if not add it to that list) has any non-numerical values, numerically encode
        these values based on alphabetical order of the feature values.
        As we do this we create a new output .csv file (called Numerical_Encoding_Map.csv),
        where each row provides the feature that was numerically encoded,
        and the subsequent columns provide a mapping of the original values to new numerical values.
        """

        string_type_columns = list()
        dtypes_dict = self.dataset.data.dtypes.to_dict()
        for feat, typ in dtypes_dict.items():
            if self.dataset.instance_label and feat == self.dataset.instance_label:
                continue
            if str(typ) == 'object':
                string_type_columns.append(feat)

        ord_label = pd.DataFrame(columns=['Category', 'Encoding'])
        if len(string_type_columns) > 0:
            logging.info("Ordinal encoding the following features:")
            for feat in string_type_columns:
                if feat in self.quantitative_features \
                        and not (feat == self.dataset.outcome_label or
                                 (self.dataset.match_label and feat == self.dataset.match_label)):
                    raise Exception("Text values specified as quantitative, any text value features that need to be "
                                    "treated as quantitative need to be numerically encoded by the user before "
                                    "running STREAMLINE")
                if feat not in self.categorical_features \
                        and not (feat == self.dataset.outcome_label or
                                 (self.dataset.match_label and feat == self.dataset.match_label)):
                    self.categorical_features.append(feat)
                    logging.warning("Textual Unknown Feature Added as Categorical")

                # Not encoding anything except class labels and binary text categorical variable
                # to preserve label in figures

                if feat == self.dataset.outcome_label:
                    logging.info('\t' + feat)
                    self.dataset.data[feat], labels = pd.factorize(self.dataset.data[feat])
                    ord_label.loc[feat] = [list(labels), list(range(len(labels)))]
                elif self.dataset.data[feat].nunique() <= 2:
                    logging.info('\t' + feat)
                    self.dataset.data[feat], labels = pd.factorize(self.dataset.data[feat])
                    ord_label.loc[feat] = [list(labels), list(range(len(labels)))]
                else:
                    # Do we fake numerical encode a dataset?
                    # labels = pd.factorize(self.dataset.data[feat])
                    # ord_label.loc[feat] = [list(labels), list(range(len(labels)))]
                    pass

            ord_label.to_csv(self.experiment_path + '/' + self.dataset.name +
                             '/exploratory/Numerical_Encoding_Map.csv')

            with open(self.experiment_path + '/' + self.dataset.name +
                      '/exploratory/ordinal_encoding.pickle', 'wb') as outfile:
                pickle.dump(ord_label, outfile)
        else:
            logging.info("No textual categorical features, skipping label encoding")

    def drop_ignored_rowcols(self, ignored_features=None):
        """
        Basic data cleaning: Drops any instances with a missing outcome
        value as well as any features (ignore_features) specified by user
        """
        # Remove features that are specified to be dropped
        if ignored_features is None:
            ignored_features = self.ignore_features
        for feat in ignored_features:
            if feat in self.categorical_features:
                self.categorical_features.remove(feat)
            if feat in self.quantitative_features:
                self.quantitative_features.remove(feat)
        self.dataset.clean_data(self.ignore_features)

    def feature_engineering(self):
        """
        Feature Engineering - Missingness as a feature (missingness feature engineering phase)

        Using the used run parameter we define the minimum missingness of a variable at which
        streamline will automatically engineer a new feature (i.e. 0 not missing vs. 1 missing).

        This parameter would have value of 0-1 and default of 0.5 meaning any feature with a
        missingness of >50% will have a corresponding missingness feature added.

        This new feature would have the inserted label of “Miss_”+originalFeatureName.
        The list of feature names for which a missingness feature was constructed
        is saved in self.engineered_features. In the ‘apply’ phase, we use this feature list
        to build similar new missingness features added to the replication dataset.
        """

        logging.info("Running Feature Engineering")

        # Calculating missingness for values in a feature
        missingness = self.dataset.data.isnull().sum() / len(self.dataset.data)

        # Finding features with missingness greater than featureeng_missingness
        high_missingness_features = missingness[missingness > self.featureeng_missingness]
        high_missingness_features = list(high_missingness_features.index)
        # self.high_missingness_features = high_missingness_features
        self.engineered_features = ['miss_' + feat for feat in high_missingness_features]

        # For each Feature with high missingness creating a categorical feature.
        for feat in high_missingness_features:
            self.dataset.data['miss_' + feat] = self.dataset.data[feat].isnull().astype(int)
            self.categorical_features.append('miss_' + feat)

        if high_missingness_features:
            logging.info("Engineering the following Features for missingness:")
            for feat in high_missingness_features:
                logging.info('\t miss_' + feat)

            with open(self.experiment_path + '/' + self.dataset.name +
                      '/exploratory/engineered_variables.pickle', 'wb') as outfile:
                pickle.dump(high_missingness_features, outfile)

            with open(self.experiment_path + '/' + self.dataset.name +
                      '/exploratory/Missingness_Engineered_Features.csv', 'w') as outfile:
                outfile.write("\n".join(self.engineered_features))
        else:
            logging.info("No Features with high missingness found")

    def feature_removal(self):
        original_features = self.dataset.get_headers()
        self.dataset.data.dropna(thresh=int(self.dataset.data.shape[0] * self.cleaning_missingness) - 1,
                                 axis=1, inplace=True)
        new_features = self.dataset.get_headers()
        removed_variables = [item for item in original_features if item not in new_features]
        for feat in removed_variables:
            if feat in self.categorical_features:
                self.categorical_features.remove(feat)
            if feat in self.engineered_features:
                self.engineered_features.remove(feat)
            if feat in self.one_hot_features:
                self.one_hot_features.remove(feat)
            if feat in self.quantitative_features:
                self.quantitative_features.remove(feat)

        if removed_variables:
            logging.info("Removing the following Features due to Missingness:")
            for feat in removed_variables:
                logging.info('\t' + feat)
            with open(self.experiment_path + '/' + self.dataset.name +
                      '/exploratory/removed_variables.pickle', 'wb') as outfile:
                pickle.dump(removed_variables, outfile)
            with open(self.experiment_path + '/' + self.dataset.name +
                      '/exploratory/Missingness_Feature_Cleaning.csv', 'w') as outfile:
                outfile.write("\n".join(removed_variables))
        else:
            logging.info("Not removing any features due to high missingness")

    def instance_removal(self):
        """
        dropping instances with feature/columns missingness greater that cleaning missingness percentage
        """
        f_count = self.dataset.data.shape[1] - 1
        if not (self.dataset.instance_label is None):
            f_count -= 1
        if not (self.dataset.match_label is None):
            f_count -= 1
        self.dataset.data = self.dataset.data[self.dataset.data.isnull().sum(axis=1) <
                                              int(self.cleaning_missingness * f_count)]

    def categorical_feature_encoding(self):
        """
        Categorical feature encoding using sklearn onehot encoder
        not used/implemented
        """
        # enc = OneHotEncoder(handle_unknown='ignore', drop='if_binary', sparse_output=False)
        # enc.fit(self.dataset.feature_only_data(), self.dataset.data[self.dataset.outcome_label])
        # logging.warning(enc.categories_)
        # feature_only_data = pd.DataFrame(enc.transform(self.dataset.feature_only_data()),
        #                                  columns=enc.categories_)
        # label_data = self.dataset.non_feature_data()
        # logging.warning(type(feature_only_data))
        # self.dataset.data = pd.concat([feature_only_data, label_data], axis=1)
        # with open(self.experiment_path + '/' + self.dataset.name
        #           + '/exploratory/one_hot_encoder.pickle') as file:
        #     pickle.dump(enc, file)
        raise NotImplementedError

    def categorical_feature_encoding_pandas(self):
        """
        Categorical feature encoding using pandas get_dummies function
        """
        non_binary_categorical = list()
        for feat in self.categorical_features:
            if feat in self.dataset.data.columns:
                if self.dataset.data[feat].nunique() > 2:
                    non_binary_categorical.append(feat)

        if len(non_binary_categorical) > 0:
            logging.info("One-hot encoding the following features:")
            for feat in non_binary_categorical:
                logging.info('\t' + feat)
            one_hot_df = pd.get_dummies(self.dataset.data[non_binary_categorical],
                                        columns=non_binary_categorical)
            self.one_hot_features = list(one_hot_df.columns)
            self.dataset.data.drop(non_binary_categorical, axis=1, inplace=True)
            self.dataset.data = pd.concat([self.dataset.data, one_hot_df], axis=1)
            for feat in non_binary_categorical:
                if feat in self.categorical_features:
                    self.categorical_features.remove(feat)
            self.categorical_features += self.one_hot_features

            with open(self.experiment_path + '/' + self.dataset.name +
                      '/exploratory/one_hot_variables.pickle', 'wb') as outfile:
                pickle.dump(self.one_hot_features, outfile)
        else:
            logging.info("No non-binary categorical features, skipping categorical encoding")

    def drop_highly_correlated_features(self):
        df_corr = self.dataset.feature_only_data().corr()
        df_corr_org = df_corr.copy(deep=True)

        # calculate the correlation matrix and reshape
        df_corr = df_corr.stack().reset_index()

        # rename the columns
        df_corr.columns = ['Removed_Feature', 'Correlated_Feature', 'Correlation']

        # create a mask to identify rows with duplicate features as mentioned above
        mask_dups = (df_corr[['Removed_Feature', 'Correlated_Feature']].apply(frozenset, axis=1).duplicated()) | (
                df_corr['Removed_Feature'] == df_corr['Correlated_Feature'])

        # apply the mask to clean the correlation dataframe
        df_corr = df_corr[~mask_dups]

        df_corr = df_corr.sort_values(by='Correlation', key=abs, ascending=False)

        logging.info('Top 10 Correlated Features')
        logging.info("\n" + df_corr.head(10).to_string())

        df_corr = df_corr[abs(df_corr['Correlation']) >= self.correlation_removal_threshold]

        features_to_drop = list(df_corr['Removed_Feature'])

        for feat in features_to_drop:
            if feat not in self.dataset.data.columns:
                features_to_drop.remove(feat)

        self.dataset.clean_data(features_to_drop)

        if len(features_to_drop) > 0:
            logging.info("Removing the following Features due to high correlation:")
            for feat in features_to_drop:
                logging.info(feat)
            for feat in features_to_drop:
                if feat in self.categorical_features:
                    self.categorical_features.remove(feat)
                if feat in self.engineered_features:
                    self.engineered_features.remove(feat)
                if feat in self.one_hot_features:
                    self.one_hot_features.remove(feat)
                if feat in self.quantitative_features:
                    self.quantitative_features.remove(feat)

            with open(self.experiment_path + '/' + self.dataset.name +
                      '/exploratory/correlated_features.pickle', 'wb') as outfile:
                pickle.dump(features_to_drop, outfile)

            all_features = set(self.dataset.get_headers())
            features_kept = list(all_features - set(features_to_drop))

            # logging.warning(df_corr_org.columns)

            with open(self.experiment_path + '/' + self.dataset.name +
                      '/exploratory/correlation_feature_cleaning.csv', 'w') as file:
                writer = csv.writer(file)
                writer.writerow(['Retained Feature', 'Deleted Features', ])
                for feat in features_kept:
                    corr_feat = list(df_corr_org[abs(df_corr_org[feat]) >= self.correlation_removal_threshold].index)
                    corr_feat.remove(feat)
                    if len(corr_feat) != 0:
                        writer.writerow([feat, ] + corr_feat)
        else:
            logging.info("No Features with correlation higher than parameter")

    def second_eda(self, top_features=20):
        # Running EDA after all the new data processing/manipulation
        logging.info("Running Basic Exploratory Analysis...")

        # Describe and save description if user specified
        if "Describe" in self.explorations:
            self.dataset.describe_data(self.experiment_path)
            total_missing = self.dataset.missingness_counts(self.experiment_path)
            plot = False
            if "Describe" in self.plots:
                plot = True
                self.dataset.missing_count_plot(self.experiment_path)
            self.counts_summary(total_missing, plot)

        # Export feature correlation plot if user specified
        if "Feature Correlation" in self.explorations:
            logging.info("Generating Feature Correlation Heatmap...")
            if "Feature Correlation" in self.plots:
                plot = True
                x_data = self.dataset.feature_only_data()
                self.dataset.feature_correlation(self.experiment_path, x_data, plot=plot, show_plots=self.show_plots)
        del x_data

        # Conduct uni-variate analyses of association between individual features and class
        if "Univariate Analysis" in self.explorations:
            logging.info("Running Univariate Analyses...")
            sorted_p_list = self.univariate_analysis(top_features)
            # Export uni-variate association plots (for significant features) if user specifies
            if "Univariate Analysis" in self.plots:
                logging.info("Generating Univariate Analysis Plots...")
                self.univariate_plots(sorted_p_list)

    def univariate_analysis(self, top_features=20):
        """
        Calculates univariate association significance between each individual feature and class outcome.
        Assumes categorical outcome using Chi-square test for
        categorical features and Mann-Whitney Test for quantitative features.

        Args:
            top_features: no of top features to show/consider

        """
        try:
            # Try loop added to deal with versions specific change to using
            # mannwhitneyu in scipy and avoid STREAMLINE crash in those circumstances.
            # Create folder for univariate analysis results
            if not os.path.exists(self.experiment_path + '/' + self.dataset.name
                                  + '/exploratory/univariate_analyses'):
                os.mkdir(self.experiment_path + '/' + self.dataset.name
                         + '/exploratory/univariate_analyses')
            # Generate dictionary of p-values for each feature using appropriate test (via test_selector)
            p_value_dict = {}
            for column in self.dataset.data:
                if column != self.dataset.outcome_label and column != self.dataset.instance_label:
                    p_value_dict[column] = self.test_selector(column)

            dict_items = list(p_value_dict.items())
            sorted_p_list = sorted(dict_items, key=lambda item: float(item[1][0]))
            sorted_p_list = [(item[0], float(item[1][0])) for item in sorted_p_list]
            # Save p-values to file
            pval_df = pd.DataFrame.from_dict(p_value_dict, orient='index')
            pval_df.to_csv(
                self.experiment_path + '/' + self.dataset.name
                + '/exploratory/univariate_analyses/Univariate_Significance.csv',
                index_label='Feature', header=['p-value', 'Test-statistic', 'Test-name'], na_rep='NaN')

            # Print results for top features across univariate analyses
            f_count = self.dataset.data.shape[1] - 1
            if not (self.dataset.instance_label is None):
                f_count -= 1
            if not (self.dataset.match_label is None):
                f_count -= 1

            min_num = min(top_features, f_count)
            sorted_p_list_temp = sorted_p_list[: min_num]
            logging.info('Plotting top significant ' + str(min_num) + ' features.')
            logging.info('###################################################')
            logging.info('Significant Univariate Associations:')
            for each in sorted_p_list_temp[:min_num]:
                logging.info(each[0] + ": (p-val = " + str(each[1]) + ")")

        except Exception:
            sorted_p_list = []  # won't actually be sorted
            logging.warning('WARNING: Exploratory univariate analysis failed due to scipy package '
                            'version error when running mannwhitneyu test. '
                            'To fix, we recommend updating scipy to version 1.8.0 or greater '
                            'using: pip install --upgrade scipy')
            for column in self.dataset.data:
                if column != self.dataset.outcome_label and column != self.dataset.instance_label:
                    sorted_p_list.append([column, 'None'])

        return sorted_p_list

    def test_selector(self, feature_name):
        """
        Selects and applies appropriate univariate association test for a given feature. Returns resulting p-value

        Args:
            feature_name: name of feature column operation is running on
        """
        outcome_label = self.dataset.outcome_label
        p_val, test_stat, test_name = None, None, None
        try:
            if self.outcome_type == "Categorical":
                # test_name, test_stat = None, None
                # Feature and outcome both are discrete/categorical/binary
                if feature_name in self.dataset.categorical_variables:
                    # Calculate Contingency Table - Counts
                    table_temp = pd.crosstab(self.dataset.data[feature_name], self.dataset.data[outcome_label])
                    # Univariate association test (Chi Square Test of Independence - Non-parametric)
                    c, p, dof, expected = chi2_contingency(table_temp)
                    p_val = p
                    test_stat = c
                    test_name = "Chi Square Test"
                # Feature is continuous and Outcome is discrete/categorical/binary
                else:
                    if len(self.dataset.data[outcome_label].unique()) == 2:
                        # Univariate association test (Mann-Whitney Test - Non-parametric)
                        c, p = mannwhitneyu(
                            x=self.dataset.data[feature_name].loc[self.dataset.data[outcome_label] == 0],
                            y=self.dataset.data[feature_name].loc[self.dataset.data[outcome_label] == 1],
                            nan_policy='omit')
                        p_val = p
                        test_stat = c
                        test_name = "Mann-Whitney U Test"
                    else:
                        categories = list(self.dataset.data[outcome_label].unique())
                        samples = [self.dataset.data[feature_name].loc[self.dataset.data[outcome_label] == cat]
                                   for cat in categories]
                        c, p = f_oneway(*samples)
                        p_val = p
                        test_stat = c
                        test_name = "Analysis of Variance"
            elif self.outcome_type == "Continuous":
                # Feature is discrete/categorical/binary and Outcome is continuous
                if feature_name in self.dataset.categorical_variables:
                    categories = list(self.dataset.data[feature_name].unique())
                    samples = [self.dataset.data[outcome_label].loc[self.dataset.data[feature_name] == cat]
                               for cat in categories]
                    c, p = f_oneway(*samples)
                    p_val = p
                    test_stat = c
                    test_name = "Analysis of Variance"
                # Feature is continuous and Outcome is continuous
                else:
                    # Univariate association test (Mann-Whitney Test - Non-parametric)
                    res = spearmanr(
                        a=self.dataset.data[feature_name],
                        b=self.dataset.data[outcome_label], nan_policy='omit')
                    c, p = res.statistic, res.pvalue
                    p_val = p
                    test_stat = c
                    test_name = "Spearman Correlation"
        except Exception as e:
            logging.error(e)
            raise Exception("scipy error, check if you've install correct version of scipy")
        return p_val, test_stat, test_name

    def univariate_plots(self, sorted_p_list=None, top_features=20):
        """
        Checks whether p-value of each feature is less than or equal to significance cutoff.
        If so, calls graph_selector to generate an appropriate plot.

        Args:
            sorted_p_list: sorted list of p-values
            top_features: no of top features to consider (default=20)

        """

        if sorted_p_list is None:
            sorted_p_list = self.univariate_analysis(top_features)

        for i in sorted_p_list:  # each feature in sorted p-value dictionary
            if i[1] == 'None':
                pass
            else:
                for j in self.dataset.data:  # each feature
                    if j == i[0] and i[1] <= self.sig_cutoff:  # ONLY EXPORTS SIGNIFICANT FEATURES
                        self.graph_selector(j)

    def graph_selector(self, feature_name):
        """
        Assuming a categorical class outcome, a
        barplot is generated given a categorical feature, and a boxplot is generated given a quantitative feature.

        Args:
            feature_name: feature name of the column the function is doing operation on

        """
        # Feature and Outcome are discrete/categorical/binary
        if self.outcome_type == "Categorical":
            if feature_name in self.dataset.categorical_variables:
                # Generate contingency table count bar plot.
                # Calculate Contingency Table - Counts
                table = pd.crosstab(self.dataset.data[feature_name], self.dataset.data[self.dataset.outcome_label])
                geom_bar_data = pd.DataFrame(table)
                geom_bar_data.plot(kind='bar')
                plt.ylabel('Contingency Table Count')
            else:
                # Feature is continuous and Outcome is discrete/categorical/binary
                # Generate boxplot
                self.dataset.data.boxplot(column=feature_name, by=self.dataset.outcome_label)
                plt.ylabel(feature_name)
                plt.title('')
        elif self.outcome_type == "Continuous":
            if feature_name in self.dataset.categorical_variables:
                # Outcome is continuous and Feature is discrete/categorical/binary
                self.dataset.data.boxplot(column=self.dataset.outcome_label, by=feature_name)
                plt.ylabel(self.dataset.outcome_label)
                plt.title('')
            else:
                self.dataset.data.plot(x=feature_name, y=self.dataset.outcome_label, kind='scatter')

        # Deal with the dataset specific characters causing problems in this dataset.
        if not os.path.exists(self.experiment_path + '/' + self.dataset.name
                              + '/exploratory/univariate_analyses/'):
            os.makedirs(self.experiment_path + '/' + self.dataset.name
                        + '/exploratory/univariate_analyses/')

        new_feature_name = feature_name.replace(" ", "")
        new_feature_name = new_feature_name.replace("*", "")
        new_feature_name = new_feature_name.replace("/", "")
<<<<<<< HEAD
        plt.savefig(self.experiment_path + '/' + self.dataset.name
                    + '/exploratory/univariate_analyses/' + 'Plot_' +
                    str(new_feature_name) + ".png", bbox_inches="tight", format='png')
        plt.close('all')
=======
        if feature_name in self.dataset.categorical_variables:
            plt.savefig(self.experiment_path + '/' + self.dataset.name
                        + '/exploratory/univariate_analyses/' + 'Barplot_' +
                        str(new_feature_name) + ".png", bbox_inches="tight", format='png')
            plt.close('all')
        else:
            plt.savefig(self.experiment_path + '/' + self.dataset.name
                        + '/exploratory/univariate_analyses/' + 'Boxplot_' +
                        str(new_feature_name) + ".png", bbox_inches="tight", format='png')
            plt.close('all')
>>>>>>> 514ef6f0
        # plt.cla() # not required

    def save_runtime(self):
        """
        Export runtime for this phase of the pipeline on current target dataset
        """
        runtime = str(time.time() - self.job_start_time)
        logging.log(0, "PHASE 1 Completed: Runtime=" + str(runtime))
        if not os.path.exists(self.experiment_path + '/' + self.dataset.name + '/runtime'):
            os.mkdir(self.experiment_path + '/' + self.dataset.name + '/runtime')
        runtime_file = open(self.experiment_path + '/' + self.dataset.name + '/runtime/runtime_exploratory.txt', 'w')
        runtime_file.write(runtime)
        runtime_file.close()

    def start(self, top_features=20):
        self.run(top_features)

    def join(self):
        pass<|MERGE_RESOLUTION|>--- conflicted
+++ resolved
@@ -1072,12 +1072,6 @@
         new_feature_name = feature_name.replace(" ", "")
         new_feature_name = new_feature_name.replace("*", "")
         new_feature_name = new_feature_name.replace("/", "")
-<<<<<<< HEAD
-        plt.savefig(self.experiment_path + '/' + self.dataset.name
-                    + '/exploratory/univariate_analyses/' + 'Plot_' +
-                    str(new_feature_name) + ".png", bbox_inches="tight", format='png')
-        plt.close('all')
-=======
         if feature_name in self.dataset.categorical_variables:
             plt.savefig(self.experiment_path + '/' + self.dataset.name
                         + '/exploratory/univariate_analyses/' + 'Barplot_' +
@@ -1088,7 +1082,6 @@
                         + '/exploratory/univariate_analyses/' + 'Boxplot_' +
                         str(new_feature_name) + ".png", bbox_inches="tight", format='png')
             plt.close('all')
->>>>>>> 514ef6f0
         # plt.cla() # not required
 
     def save_runtime(self):
